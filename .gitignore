--- conflicted
+++ resolved
@@ -18,16 +18,13 @@
 # Added by Apify CLI
 .venv
 .env
-<<<<<<< HEAD
-.aider*
-
-# MCP registry private key
-key.pem
-=======
 
 # Aider coding agent files
 .aider*
 
+
+# MCP registry private key
+key.pem
+
 # Ignore MCP config for Opencode client
-opencode.json
->>>>>>> 4aeaf2d7
+opencode.json