--- conflicted
+++ resolved
@@ -1,10 +1,6 @@
 {
   "name": "@apify/actors-mcp-server",
-<<<<<<< HEAD
-  "version": "0.3.1",
-=======
   "version": "0.3.2",
->>>>>>> 3effc5f6
   "type": "module",
   "description": "Model Context Protocol Server for Apify",
   "engines": {
