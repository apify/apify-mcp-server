--- conflicted
+++ resolved
@@ -1,10 +1,6 @@
 {
   "name": "@apify/actors-mcp-server",
-<<<<<<< HEAD
-  "version": "0.4.11",
-=======
   "version": "0.4.13",
->>>>>>> 4aeaf2d7
   "type": "module",
   "description": "Apify MCP Server",
   "mcpName": "com.apify/apify-mcp-server",
