--- conflicted
+++ resolved
@@ -198,18 +198,9 @@
     ```
 
 ## ⾕ MCP Server at a local host
-
-<<<<<<< HEAD
-### Installing via Smithery
-
-To install Apify Actors MCP Server for Claude Desktop automatically via [Smithery](https://smithery.ai/server/@apify/actors-mcp-server):
-
-```bash
-npx -y @smithery/cli install @apify/actors-mcp-server --client claude
-```
-=======
+``
 You can run the Apify MCP Server on your local machine by configuring it with Claude Desktop or any other [MCP clients](https://modelcontextprotocol.io/clients).
->>>>>>> b0b4952c
+You can also use [Smithery](https://smithery.ai/server/@apify/actors-mcp-server) to install the server automatically.
 
 ### Prerequisites
 
@@ -302,6 +293,14 @@
     Find and analyze instagram profile of the Rock.
     ```
 
+### Installing via Smithery
+
+To install Apify Actors MCP Server for Claude Desktop automatically via [Smithery](https://smithery.ai/server/@apify/actors-mcp-server):
+
+```bash
+npx -y @smithery/cli install @apify/actors-mcp-server --client claude
+```
+
 #### Stdio clients
 
 Create environment file `.env` with the following content:
