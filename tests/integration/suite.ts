import type { Client } from '@modelcontextprotocol/sdk/client/index.js';
import { afterAll, afterEach, beforeAll, beforeEach, describe, expect, it } from 'vitest';

import { defaults, HelperTools } from '../../src/const.js';
<<<<<<< HEAD
import { defaultTools } from '../../src/tools/index.js';
=======
import type { ActorsMcpServer } from '../../src/index.js';
>>>>>>> 9522625d
import { actorNameToToolName } from '../../src/tools/utils.js';
import { addActor, expectArrayWeakEquals, type MCPClientOptions } from '../helpers.js';

interface IntegrationTestsSuiteOptions {
    suiteName: string;
    getActorsMCPServer?: () => ActorsMcpServer;
    concurrent?: boolean;
    createClientFn: (options?: MCPClientOptions) => Promise<Client>;
    beforeAllFn?: () => Promise<void>;
    afterAllFn?: () => Promise<void>;
    beforeEachFn?: () => Promise<void>;
    afterEachFn?: () => Promise<void>;
}

function expectToolNamesToContain(names: string[], actors: string[] = []) {
    expect(names.length).toEqual(defaultTools.length + actors.length);
    for (const tool of defaultTools) {
        expect(names).toContain(tool.tool.name);
    }
    for (const actor of actors) {
        expect(names).toContain(actorNameToToolName(actor));
    }
}

async function callPythonExampleActor(client: Client, selectedToolName: string) {
    const result = await client.callTool({
        name: selectedToolName,
        arguments: {
            first_number: 1,
            second_number: 2,
        },
    });

    type ContentItem = { text: string; type: string };
    const content = result.content as ContentItem[];
    // The result is { content: [ ... ] }, and the last content is the sum
    expect(content[content.length - 1]).toEqual({
        text: JSON.stringify({
            first_number: 1,
            second_number: 2,
            sum: 3,
        }),
        type: 'text',
    });
}

export function createIntegrationTestsSuite(
    options: IntegrationTestsSuiteOptions,
) {
    const {
        suiteName,
        getActorsMCPServer,
        concurrent,
        createClientFn,
        beforeAllFn,
        afterAllFn,
        beforeEachFn,
        afterEachFn,
    } = options;

    // Hooks
    if (beforeAllFn) {
        beforeAll(beforeAllFn);
    }
    if (afterAllFn) {
        afterAll(afterAllFn);
    }
    if (beforeEachFn) {
        beforeEach(beforeEachFn);
    }
    if (afterEachFn) {
        afterEach(afterEachFn);
    }

    describe(suiteName, {
        concurrent: concurrent ?? true,
    }, () => {
        it('list default tools', async () => {
            const client = await createClientFn();
            const tools = await client.listTools();
            const names = tools.tools.map((tool) => tool.name);

            expectToolNamesToContain(names, defaults.actors);

            await client.close();
        });

        it('use only apify/python-example Actor and call it', async () => {
            const actors = ['apify/python-example'];
            const client = await createClientFn({
                actors,
                enableAddingActors: false,
            });
            const tools = await client.listTools();
            const names = tools.tools.map((tool) => tool.name);
            expectToolNamesToContain(names, actors);

            const selectedToolName = actorNameToToolName(actors[0]);
            expect(names).toContain(selectedToolName);

            await callPythonExampleActor(client, selectedToolName);

            await client.close();
        });

        it('load Actors from parameters', async () => {
            const actors = ['apify/rag-web-browser', 'apify/instagram-scraper'];
            const client = await createClientFn({
                actors,
                enableAddingActors: false,
            });
            const tools = await client.listTools();
            const names = tools.tools.map((tool) => tool.name);
            expectToolNamesToContain(names, actors);

            await client.close();
        });

        it('load Actor dynamically and call it', async () => {
            const actor = 'apify/python-example';
            const selectedToolName = actorNameToToolName(actor);
            const client = await createClientFn({
                enableAddingActors: true,
            });
            const tools = await client.listTools();
            const names = tools.tools.map((tool) => tool.name);
            expect(names.length).toEqual(defaultTools.length + defaults.actorAddingTools.length + defaults.actors.length);
            for (const tool of defaultTools) {
                expect(names).toContain(tool.tool.name);
            }
            for (const tool of defaults.actorAddingTools) {
                expect(names).toContain(tool);
            }
            for (const actorTool of defaults.actors) {
                expect(names).toContain(actorNameToToolName(actorTool));
            }

            // Add Actor dynamically
            await client.callTool({
                name: HelperTools.ACTOR_ADD,
                arguments: {
                    actorName: actor,
                },
            });

            // Check if tools was added
            const toolsAfterAdd = await client.listTools();
            const namesAfterAdd = toolsAfterAdd.tools.map((tool) => tool.name);
            expect(namesAfterAdd.length).toEqual(defaultTools.length + defaults.actorAddingTools.length + defaults.actors.length + 1);
            expect(namesAfterAdd).toContain(selectedToolName);

            await callPythonExampleActor(client, selectedToolName);

            await client.close();
        });

        it('should search for Actor successfully', async () => {
            const query = 'python-example';
            const actorName = 'apify/python-example';
            const client = await createClientFn({
                enableAddingActors: false,
            });

            // Remove the actor
            const result = await client.callTool({
                name: HelperTools.SEARCH_ACTORS,
                arguments: {
                    search: query,
                    limit: 5,
                },
            });
            const content = result.content as {text: string}[];
            expect(content.some((item) => item.text.includes(actorName))).toBe(true);

            await client.close();
        });

        it('should remove Actor from tools list', async () => {
            const actor = 'apify/python-example';
            const selectedToolName = actorNameToToolName(actor);
            const client = await createClientFn({
                actors: [actor],
                enableAddingActors: true,
            });

            // Verify actor is in the tools list
            const toolsBefore = await client.listTools();
            const namesBefore = toolsBefore.tools.map((tool) => tool.name);
            expect(namesBefore).toContain(selectedToolName);

            // Remove the actor
            await client.callTool({
                name: HelperTools.ACTOR_REMOVE,
                arguments: {
                    toolName: selectedToolName,
                },
            });

            // Verify actor is removed
            const toolsAfter = await client.listTools();
            const namesAfter = toolsAfter.tools.map((tool) => tool.name);
            expect(namesAfter).not.toContain(selectedToolName);

            await client.close();
        });

        it('should search for Actor successfully', async () => {
            const query = 'python-example';
            const actorName = 'apify/python-example';
            const client = await createClientFn({
                enableAddingActors: false,
            });

            // Remove the actor
            const result = await client.callTool({
                name: HelperTools.SEARCH_ACTORS,
                arguments: {
                    search: query,
                    limit: 5,
                },
            });
            const content = result.content as {text: string}[];
            expect(content.some((item) => item.text.includes(actorName))).toBe(true);

            await client.close();
        });

        // Execute only when we can get the MCP server instance - currently skips only STDIO
        // STDIO is skipped because we are running compiled version through node and there is not way (easy)
        // to get the MCP server instance
        if (getActorsMCPServer) {
            it('INTERNAL load tool state from tool name list if tool list empty', async () => {
                const client = await createClientFn({
                    enableAddingActors: true,
                });
                const actorsMCPServer = getActorsMCPServer();

                // Add a new Actor
                const actor = 'apify/python-example';
                await addActor(client, actor);

                // Store the tool name list
                const toolList = actorsMCPServer.getLoadedActorToolsList();
                expectArrayWeakEquals(toolList, [...defaults.helperTools, ...defaults.actorAddingTools, ...defaults.actors, actor]);

                // Remove all tools
                actorsMCPServer.tools.clear();
                expect(actorsMCPServer.getLoadedActorToolsList()).toEqual([]);

                // Load the tool state from the tool name list
                await actorsMCPServer.loadToolsFromToolsList(toolList, process.env.APIFY_TOKEN as string);

                // Check if the tool name list is restored
                expectArrayWeakEquals(actorsMCPServer.getLoadedActorToolsList(),
                    [...defaults.helperTools, ...defaults.actorAddingTools, ...defaults.actors, actor]);

                await client.close();
            });
            it('INTERNAL load tool state from tool name list if tool list default', async () => {
                const client = await createClientFn({
                    enableAddingActors: true,
                });
                const actorsMCPServer = getActorsMCPServer();

                // Add a new Actor
                const actor = 'apify/python-example';
                await addActor(client, actor);

                // Store the tool name list
                const toolList = actorsMCPServer.getLoadedActorToolsList();
                expectArrayWeakEquals(toolList, [...defaults.helperTools, ...defaults.actorAddingTools, ...defaults.actors, actor]);

                // Remove all tools
                await actorsMCPServer.reset();
                actorsMCPServer.loadToolsToAddActors();
                expectArrayWeakEquals(actorsMCPServer.getLoadedActorToolsList(), [...defaults.helperTools, ...defaults.actorAddingTools]);

                // Load the tool state from the tool name list
                await actorsMCPServer.loadToolsFromToolsList(toolList, process.env.APIFY_TOKEN as string);

                // Check if the tool name list is restored
                expectArrayWeakEquals(actorsMCPServer.getLoadedActorToolsList(),
                    [...defaults.helperTools, ...defaults.actorAddingTools, ...defaults.actors, actor]);

                await client.close();
            });
            it('INTERNAL should notify tools changed handler when tools are added or removed', async () => {
                const client = await createClientFn({
                    enableAddingActors: true,
                });

                const toolsChangedNotifications: string[][] = [];

                const onToolsChanged = (tools: string[]) => {
                    toolsChangedNotifications.push(tools);
                };

                const actorsMCPServer = getActorsMCPServer();
                actorsMCPServer.registerToolsChangedHandler(onToolsChanged);

                // Add a new Actor
                const actor = 'apify/python-example';
                await client.callTool({
                    name: HelperTools.ADD_ACTOR,
                    arguments: {
                        actorName: actor,
                    },
                });

                // Check if the notification was received
                expect(toolsChangedNotifications.length).toBe(1);
                expect(toolsChangedNotifications[0].length).toBe(defaults.helperTools.length
                    + defaults.actorAddingTools.length + defaults.actors.length + 1);
                expect(toolsChangedNotifications[0]).toContain(actor);
                for (const tool of defaults.helperTools) {
                    expect(toolsChangedNotifications[0]).toContain(tool);
                }
                for (const tool of defaults.actorAddingTools) {
                    expect(toolsChangedNotifications[0]).toContain(tool);
                }
                for (const tool of defaults.actors) {
                    expect(toolsChangedNotifications[0]).toContain(tool);
                }

                // Remove the Actor
                await client.callTool({
                    name: HelperTools.REMOVE_ACTOR,
                    arguments: {
                        toolName: actorNameToToolName(actor),
                    },
                });

                // Check if the notification was received
                expect(toolsChangedNotifications.length).toBe(2);
                expect(toolsChangedNotifications[1].length).toBe(defaults.helperTools.length
                    + defaults.actorAddingTools.length + defaults.actors.length);
                expect(toolsChangedNotifications[1]).not.toContain(actor);
                for (const tool of defaults.helperTools) {
                    expect(toolsChangedNotifications[1]).toContain(tool);
                }
                for (const tool of defaults.actorAddingTools) {
                    expect(toolsChangedNotifications[1]).toContain(tool);
                }
                for (const tool of defaults.actors) {
                    expect(toolsChangedNotifications[1]).toContain(tool);
                }

                await client.close();
            });
            it('INTERNAL should not notify tools changed handler after unregister', async () => {
                const client = await createClientFn({
                    enableAddingActors: true,
                });

                const toolsChangedNotifications: string[][] = [];

                const onToolsChanged = (tools: string[]) => {
                    toolsChangedNotifications.push(tools);
                };

                const actorsMCPServer = getActorsMCPServer();
                actorsMCPServer.registerToolsChangedHandler(onToolsChanged);

                // Add a new Actor
                const actor = 'apify/python-example';
                await client.callTool({
                    name: HelperTools.ADD_ACTOR,
                    arguments: {
                        actorName: actor,
                    },
                });

                // Check if the notification was received
                expect(toolsChangedNotifications.length).toBe(1);
                expect(toolsChangedNotifications[0].length).toBe(defaults.helperTools.length
                    + defaults.actorAddingTools.length + defaults.actors.length + 1);
                expect(toolsChangedNotifications[0]).toContain(actor);
                for (const tool of defaults.helperTools) {
                    expect(toolsChangedNotifications[0]).toContain(tool);
                }
                for (const tool of defaults.actorAddingTools) {
                    expect(toolsChangedNotifications[0]).toContain(tool);
                }
                for (const tool of defaults.actors) {
                    expect(toolsChangedNotifications[0]).toContain(tool);
                }

                actorsMCPServer.unregisterToolsChangedHandler();

                // Remove the Actor
                await client.callTool({
                    name: HelperTools.REMOVE_ACTOR,
                    arguments: {
                        toolName: actorNameToToolName(actor),
                    },
                });

                // Check if the notification was NOT received
                expect(toolsChangedNotifications.length).toBe(1);

                await client.close();
            });
        }
    });
}<|MERGE_RESOLUTION|>--- conflicted
+++ resolved
@@ -2,33 +2,31 @@
 import { afterAll, afterEach, beforeAll, beforeEach, describe, expect, it } from 'vitest';
 
 import { defaults, HelperTools } from '../../src/const.js';
-<<<<<<< HEAD
-import { defaultTools } from '../../src/tools/index.js';
-=======
 import type { ActorsMcpServer } from '../../src/index.js';
->>>>>>> 9522625d
+import { addRemoveTools, defaultTools } from '../../src/tools/index.js';
 import { actorNameToToolName } from '../../src/tools/utils.js';
-import { addActor, expectArrayWeakEquals, type MCPClientOptions } from '../helpers.js';
+import { addActor, expectArrayWeakEquals, type McpClientOptions } from '../helpers.js';
 
 interface IntegrationTestsSuiteOptions {
     suiteName: string;
-    getActorsMCPServer?: () => ActorsMcpServer;
-    concurrent?: boolean;
-    createClientFn: (options?: MCPClientOptions) => Promise<Client>;
+    getActorsMcpServer?: () => ActorsMcpServer;
+    createClientFn: (options?: McpClientOptions) => Promise<Client>;
     beforeAllFn?: () => Promise<void>;
     afterAllFn?: () => Promise<void>;
     beforeEachFn?: () => Promise<void>;
     afterEachFn?: () => Promise<void>;
 }
 
-function expectToolNamesToContain(names: string[], actors: string[] = []) {
-    expect(names.length).toEqual(defaultTools.length + actors.length);
-    for (const tool of defaultTools) {
-        expect(names).toContain(tool.tool.name);
-    }
-    for (const actor of actors) {
-        expect(names).toContain(actorNameToToolName(actor));
-    }
+const ACTOR_PYTHON_EXAMPLE = 'apify/python-example';
+const DEFAULT_TOOL_NAMES = defaultTools.map((tool) => tool.tool.name);
+const DEFAULT_ACTOR_NAMES = defaults.actors.map((tool) => actorNameToToolName(tool));
+
+function getToolNames(tools: { tools: { name: string }[] }) {
+    return tools.tools.map((tool) => tool.name);
+}
+
+function expectToolNamesToContain(names: string[], toolNames: string[] = []) {
+    toolNames.forEach((name) => expect(names).toContain(name));
 }
 
 async function callPythonExampleActor(client: Client, selectedToolName: string) {
@@ -58,8 +56,7 @@
 ) {
     const {
         suiteName,
-        getActorsMCPServer,
-        concurrent,
+        getActorsMcpServer,
         createClientFn,
         beforeAllFn,
         afterAllFn,
@@ -82,69 +79,178 @@
     }
 
     describe(suiteName, {
-        concurrent: concurrent ?? true,
+        concurrent: false, // Make all tests sequential to prevent state interference
     }, () => {
-        it('list default tools', async () => {
+        it('should list all default tools and default Actors', async () => {
             const client = await createClientFn();
             const tools = await client.listTools();
-            const names = tools.tools.map((tool) => tool.name);
-
-            expectToolNamesToContain(names, defaults.actors);
-
-            await client.close();
-        });
-
-        it('use only apify/python-example Actor and call it', async () => {
-            const actors = ['apify/python-example'];
-            const client = await createClientFn({
-                actors,
+            expect(tools.tools.length).toEqual(defaultTools.length + defaults.actors.length);
+
+            const names = getToolNames(tools);
+            expectToolNamesToContain(names, DEFAULT_TOOL_NAMES);
+            expectToolNamesToContain(names, DEFAULT_ACTOR_NAMES);
+            await client.close();
+        });
+
+        it('should list all default tools, tools for adding/removing Actors, and default Actors', async () => {
+            const client = await createClientFn({ enableAddingActors: true });
+            const names = getToolNames(await client.listTools());
+            expect(names.length).toEqual(defaultTools.length + defaults.actors.length + addRemoveTools.length);
+
+            expectToolNamesToContain(names, DEFAULT_TOOL_NAMES);
+            expectToolNamesToContain(names, DEFAULT_ACTOR_NAMES);
+            expectToolNamesToContain(names, addRemoveTools.map((tool) => tool.tool.name));
+            await client.close();
+        });
+
+        // TODO: This test is not working as there is a problem with server reset, which loads default Actors
+        it.runIf(false)('should list all default tools and two loaded Actors', async () => {
+            const actors = ['apify/website-content-crawler', 'apify/instagram-scraper'];
+            const client = await createClientFn({ actors, enableAddingActors: false });
+            const names = getToolNames(await client.listTools());
+            expect(names.length).toEqual(defaultTools.length + actors.length);
+            expectToolNamesToContain(names, DEFAULT_TOOL_NAMES);
+            expectToolNamesToContain(names, actors.map((actor) => actorNameToToolName(actor)));
+
+            await client.close();
+        });
+
+        it('should add Actor dynamically and call it', async () => {
+            const selectedToolName = actorNameToToolName(ACTOR_PYTHON_EXAMPLE);
+            const client = await createClientFn({ enableAddingActors: true });
+            const names = getToolNames(await client.listTools());
+            const numberOfTools = defaultTools.length + addRemoveTools.length + defaults.actors.length;
+            expect(names.length).toEqual(numberOfTools);
+            // Check that the Actor is not in the tools list
+            expect(names).not.toContain(selectedToolName);
+            // Add Actor dynamically
+            await client.callTool({ name: HelperTools.ACTOR_ADD, arguments: { actorName: ACTOR_PYTHON_EXAMPLE } });
+
+            // Check if tools was added
+            const namesAfterAdd = getToolNames(await client.listTools());
+            expect(namesAfterAdd.length).toEqual(numberOfTools + 1);
+            expect(namesAfterAdd).toContain(selectedToolName);
+            await callPythonExampleActor(client, selectedToolName);
+
+            await client.close();
+        });
+
+        it('should remove Actor from tools list', async () => {
+            const actor = ACTOR_PYTHON_EXAMPLE;
+            const selectedToolName = actorNameToToolName(actor);
+            const client = await createClientFn({
+                actors: [actor],
+                enableAddingActors: true,
+            });
+
+            // Verify actor is in the tools list
+            const namesBefore = getToolNames(await client.listTools());
+            expect(namesBefore).toContain(selectedToolName);
+
+            // Remove the actor
+            await client.callTool({ name: HelperTools.ACTOR_REMOVE, arguments: { toolName: selectedToolName } });
+
+            // Verify actor is removed
+            const namesAfter = getToolNames(await client.listTools());
+            expect(namesAfter).not.toContain(selectedToolName);
+
+            await client.close();
+        });
+
+        it('should find Actors in store search', async () => {
+            const query = 'python-example';
+            const client = await createClientFn({
                 enableAddingActors: false,
             });
-            const tools = await client.listTools();
-            const names = tools.tools.map((tool) => tool.name);
-            expectToolNamesToContain(names, actors);
-
-            const selectedToolName = actorNameToToolName(actors[0]);
-            expect(names).toContain(selectedToolName);
-
-            await callPythonExampleActor(client, selectedToolName);
-
-            await client.close();
-        });
-
-        it('load Actors from parameters', async () => {
-            const actors = ['apify/rag-web-browser', 'apify/instagram-scraper'];
-            const client = await createClientFn({
-                actors,
-                enableAddingActors: false,
-            });
-            const tools = await client.listTools();
-            const names = tools.tools.map((tool) => tool.name);
-            expectToolNamesToContain(names, actors);
-
-            await client.close();
-        });
-
-        it('load Actor dynamically and call it', async () => {
-            const actor = 'apify/python-example';
-            const selectedToolName = actorNameToToolName(actor);
+
+            const result = await client.callTool({
+                name: HelperTools.STORE_SEARCH,
+                arguments: {
+                    search: query,
+                    limit: 5,
+                },
+            });
+            const content = result.content as {text: string}[];
+            expect(content.some((item) => item.text.includes(ACTOR_PYTHON_EXAMPLE))).toBe(true);
+
+            await client.close();
+        });
+
+        // Execute only when we can get the MCP server instance - currently skips only stdio
+        // is skipped because we are running a compiled version through node and there is no way (easy)
+        // to get the MCP server instance
+        it.runIf(getActorsMcpServer)('should load and restore tools from a tool list', async () => {
+            const client = await createClientFn({ enableAddingActors: true });
+            const actorsMcpServer = getActorsMcpServer!();
+
+            // Add a new Actor
+            await addActor(client, ACTOR_PYTHON_EXAMPLE);
+
+            // Store the tool name list
+            const names = actorsMcpServer.listAllToolNames();
+            const expectedToolNames = [
+                ...DEFAULT_TOOL_NAMES,
+                ...defaults.actors,
+                ...addRemoveTools.map((tool) => tool.tool.name),
+                ...[ACTOR_PYTHON_EXAMPLE],
+            ];
+            expectArrayWeakEquals(expectedToolNames, names);
+
+            // Remove all tools
+            actorsMcpServer.tools.clear();
+            expect(actorsMcpServer.listAllToolNames()).toEqual([]);
+
+            // Load the tool state from the tool name list
+            await actorsMcpServer.loadToolsByName(names, process.env.APIFY_TOKEN as string);
+
+            // Check if the tool name list is restored
+            expectArrayWeakEquals(actorsMcpServer.listAllToolNames(), expectedToolNames);
+
+            await client.close();
+        });
+
+        it.runIf(getActorsMcpServer)('should reset and restore tool state with default tools', async () => {
             const client = await createClientFn({
                 enableAddingActors: true,
             });
-            const tools = await client.listTools();
-            const names = tools.tools.map((tool) => tool.name);
-            expect(names.length).toEqual(defaultTools.length + defaults.actorAddingTools.length + defaults.actors.length);
-            for (const tool of defaultTools) {
-                expect(names).toContain(tool.tool.name);
-            }
-            for (const tool of defaults.actorAddingTools) {
-                expect(names).toContain(tool);
-            }
-            for (const actorTool of defaults.actors) {
-                expect(names).toContain(actorNameToToolName(actorTool));
-            }
-
-            // Add Actor dynamically
+            const actorsMCPServer = getActorsMcpServer!();
+            const numberOfTools = defaultTools.length + addRemoveTools.length + defaults.actors.length;
+            const toolList = actorsMCPServer.listAllToolNames();
+            expect(toolList.length).toEqual(numberOfTools);
+            // Add a new Actor
+            await addActor(client, ACTOR_PYTHON_EXAMPLE);
+
+            // Store the tool name list
+            const toolListWithActor = actorsMCPServer.listAllToolNames();
+            expect(toolListWithActor.length).toEqual(numberOfTools + 1); // + 1 for the added Actor
+
+            // Remove all tools
+            await actorsMCPServer.reset();
+            const toolListAfterReset = actorsMCPServer.listAllToolNames();
+            expect(toolListAfterReset.length).toEqual(numberOfTools);
+
+            await client.close();
+        });
+
+        it.runIf(getActorsMcpServer)('should notify tools changed handler on tool modifications', async () => {
+            const client = await createClientFn({
+                enableAddingActors: true,
+            });
+
+            let latestTools: string[] = [];
+            const numberOfTools = defaultTools.length + addRemoveTools.length + defaults.actors.length;
+
+            let toolNotificationCount = 0;
+            const onToolsChanged = (tools: string[]) => {
+                latestTools = tools;
+                toolNotificationCount++;
+            };
+
+            const actorsMCPServer = getActorsMcpServer!();
+            actorsMCPServer.registerToolsChangedHandler(onToolsChanged);
+
+            // Add a new Actor
+            const actor = ACTOR_PYTHON_EXAMPLE;
             await client.callTool({
                 name: HelperTools.ACTOR_ADD,
                 arguments: {
@@ -152,263 +258,82 @@
                 },
             });
 
-            // Check if tools was added
-            const toolsAfterAdd = await client.listTools();
-            const namesAfterAdd = toolsAfterAdd.tools.map((tool) => tool.name);
-            expect(namesAfterAdd.length).toEqual(defaultTools.length + defaults.actorAddingTools.length + defaults.actors.length + 1);
-            expect(namesAfterAdd).toContain(selectedToolName);
-
-            await callPythonExampleActor(client, selectedToolName);
-
-            await client.close();
-        });
-
-        it('should search for Actor successfully', async () => {
-            const query = 'python-example';
-            const actorName = 'apify/python-example';
-            const client = await createClientFn({
-                enableAddingActors: false,
-            });
-
-            // Remove the actor
-            const result = await client.callTool({
-                name: HelperTools.SEARCH_ACTORS,
-                arguments: {
-                    search: query,
-                    limit: 5,
-                },
-            });
-            const content = result.content as {text: string}[];
-            expect(content.some((item) => item.text.includes(actorName))).toBe(true);
-
-            await client.close();
-        });
-
-        it('should remove Actor from tools list', async () => {
-            const actor = 'apify/python-example';
-            const selectedToolName = actorNameToToolName(actor);
-            const client = await createClientFn({
-                actors: [actor],
-                enableAddingActors: true,
-            });
-
-            // Verify actor is in the tools list
-            const toolsBefore = await client.listTools();
-            const namesBefore = toolsBefore.tools.map((tool) => tool.name);
-            expect(namesBefore).toContain(selectedToolName);
-
-            // Remove the actor
+            // Check if the notification was received with correct tools
+            expect(toolNotificationCount).toBe(1);
+            expect(latestTools.length).toBe(numberOfTools + 1);
+            expect(latestTools).toContain(actor);
+            for (const tool of [...defaultTools, ...addRemoveTools]) {
+                expect(latestTools).toContain(tool.tool.name);
+            }
+            for (const tool of defaults.actors) {
+                expect(latestTools).toContain(tool);
+            }
+
+            // Remove the Actor
             await client.callTool({
                 name: HelperTools.ACTOR_REMOVE,
                 arguments: {
-                    toolName: selectedToolName,
-                },
-            });
-
-            // Verify actor is removed
-            const toolsAfter = await client.listTools();
-            const namesAfter = toolsAfter.tools.map((tool) => tool.name);
-            expect(namesAfter).not.toContain(selectedToolName);
-
-            await client.close();
-        });
-
-        it('should search for Actor successfully', async () => {
-            const query = 'python-example';
-            const actorName = 'apify/python-example';
-            const client = await createClientFn({
-                enableAddingActors: false,
-            });
-
-            // Remove the actor
-            const result = await client.callTool({
-                name: HelperTools.SEARCH_ACTORS,
-                arguments: {
-                    search: query,
-                    limit: 5,
-                },
-            });
-            const content = result.content as {text: string}[];
-            expect(content.some((item) => item.text.includes(actorName))).toBe(true);
-
-            await client.close();
-        });
-
-        // Execute only when we can get the MCP server instance - currently skips only STDIO
-        // STDIO is skipped because we are running compiled version through node and there is not way (easy)
-        // to get the MCP server instance
-        if (getActorsMCPServer) {
-            it('INTERNAL load tool state from tool name list if tool list empty', async () => {
-                const client = await createClientFn({
-                    enableAddingActors: true,
-                });
-                const actorsMCPServer = getActorsMCPServer();
-
-                // Add a new Actor
-                const actor = 'apify/python-example';
-                await addActor(client, actor);
-
-                // Store the tool name list
-                const toolList = actorsMCPServer.getLoadedActorToolsList();
-                expectArrayWeakEquals(toolList, [...defaults.helperTools, ...defaults.actorAddingTools, ...defaults.actors, actor]);
-
-                // Remove all tools
-                actorsMCPServer.tools.clear();
-                expect(actorsMCPServer.getLoadedActorToolsList()).toEqual([]);
-
-                // Load the tool state from the tool name list
-                await actorsMCPServer.loadToolsFromToolsList(toolList, process.env.APIFY_TOKEN as string);
-
-                // Check if the tool name list is restored
-                expectArrayWeakEquals(actorsMCPServer.getLoadedActorToolsList(),
-                    [...defaults.helperTools, ...defaults.actorAddingTools, ...defaults.actors, actor]);
-
-                await client.close();
-            });
-            it('INTERNAL load tool state from tool name list if tool list default', async () => {
-                const client = await createClientFn({
-                    enableAddingActors: true,
-                });
-                const actorsMCPServer = getActorsMCPServer();
-
-                // Add a new Actor
-                const actor = 'apify/python-example';
-                await addActor(client, actor);
-
-                // Store the tool name list
-                const toolList = actorsMCPServer.getLoadedActorToolsList();
-                expectArrayWeakEquals(toolList, [...defaults.helperTools, ...defaults.actorAddingTools, ...defaults.actors, actor]);
-
-                // Remove all tools
-                await actorsMCPServer.reset();
-                actorsMCPServer.loadToolsToAddActors();
-                expectArrayWeakEquals(actorsMCPServer.getLoadedActorToolsList(), [...defaults.helperTools, ...defaults.actorAddingTools]);
-
-                // Load the tool state from the tool name list
-                await actorsMCPServer.loadToolsFromToolsList(toolList, process.env.APIFY_TOKEN as string);
-
-                // Check if the tool name list is restored
-                expectArrayWeakEquals(actorsMCPServer.getLoadedActorToolsList(),
-                    [...defaults.helperTools, ...defaults.actorAddingTools, ...defaults.actors, actor]);
-
-                await client.close();
-            });
-            it('INTERNAL should notify tools changed handler when tools are added or removed', async () => {
-                const client = await createClientFn({
-                    enableAddingActors: true,
-                });
-
-                const toolsChangedNotifications: string[][] = [];
-
-                const onToolsChanged = (tools: string[]) => {
-                    toolsChangedNotifications.push(tools);
-                };
-
-                const actorsMCPServer = getActorsMCPServer();
-                actorsMCPServer.registerToolsChangedHandler(onToolsChanged);
-
-                // Add a new Actor
-                const actor = 'apify/python-example';
-                await client.callTool({
-                    name: HelperTools.ADD_ACTOR,
-                    arguments: {
-                        actorName: actor,
-                    },
-                });
-
-                // Check if the notification was received
-                expect(toolsChangedNotifications.length).toBe(1);
-                expect(toolsChangedNotifications[0].length).toBe(defaults.helperTools.length
-                    + defaults.actorAddingTools.length + defaults.actors.length + 1);
-                expect(toolsChangedNotifications[0]).toContain(actor);
-                for (const tool of defaults.helperTools) {
-                    expect(toolsChangedNotifications[0]).toContain(tool);
-                }
-                for (const tool of defaults.actorAddingTools) {
-                    expect(toolsChangedNotifications[0]).toContain(tool);
-                }
-                for (const tool of defaults.actors) {
-                    expect(toolsChangedNotifications[0]).toContain(tool);
-                }
-
-                // Remove the Actor
-                await client.callTool({
-                    name: HelperTools.REMOVE_ACTOR,
-                    arguments: {
-                        toolName: actorNameToToolName(actor),
-                    },
-                });
-
-                // Check if the notification was received
-                expect(toolsChangedNotifications.length).toBe(2);
-                expect(toolsChangedNotifications[1].length).toBe(defaults.helperTools.length
-                    + defaults.actorAddingTools.length + defaults.actors.length);
-                expect(toolsChangedNotifications[1]).not.toContain(actor);
-                for (const tool of defaults.helperTools) {
-                    expect(toolsChangedNotifications[1]).toContain(tool);
-                }
-                for (const tool of defaults.actorAddingTools) {
-                    expect(toolsChangedNotifications[1]).toContain(tool);
-                }
-                for (const tool of defaults.actors) {
-                    expect(toolsChangedNotifications[1]).toContain(tool);
-                }
-
-                await client.close();
-            });
-            it('INTERNAL should not notify tools changed handler after unregister', async () => {
-                const client = await createClientFn({
-                    enableAddingActors: true,
-                });
-
-                const toolsChangedNotifications: string[][] = [];
-
-                const onToolsChanged = (tools: string[]) => {
-                    toolsChangedNotifications.push(tools);
-                };
-
-                const actorsMCPServer = getActorsMCPServer();
-                actorsMCPServer.registerToolsChangedHandler(onToolsChanged);
-
-                // Add a new Actor
-                const actor = 'apify/python-example';
-                await client.callTool({
-                    name: HelperTools.ADD_ACTOR,
-                    arguments: {
-                        actorName: actor,
-                    },
-                });
-
-                // Check if the notification was received
-                expect(toolsChangedNotifications.length).toBe(1);
-                expect(toolsChangedNotifications[0].length).toBe(defaults.helperTools.length
-                    + defaults.actorAddingTools.length + defaults.actors.length + 1);
-                expect(toolsChangedNotifications[0]).toContain(actor);
-                for (const tool of defaults.helperTools) {
-                    expect(toolsChangedNotifications[0]).toContain(tool);
-                }
-                for (const tool of defaults.actorAddingTools) {
-                    expect(toolsChangedNotifications[0]).toContain(tool);
-                }
-                for (const tool of defaults.actors) {
-                    expect(toolsChangedNotifications[0]).toContain(tool);
-                }
-
-                actorsMCPServer.unregisterToolsChangedHandler();
-
-                // Remove the Actor
-                await client.callTool({
-                    name: HelperTools.REMOVE_ACTOR,
-                    arguments: {
-                        toolName: actorNameToToolName(actor),
-                    },
-                });
-
-                // Check if the notification was NOT received
-                expect(toolsChangedNotifications.length).toBe(1);
-
-                await client.close();
-            });
-        }
+                    toolName: actorNameToToolName(actor),
+                },
+            });
+
+            // Check if the notification was received with the correct tools
+            expect(toolNotificationCount).toBe(2);
+            expect(latestTools.length).toBe(numberOfTools);
+            expect(latestTools).not.toContain(actor);
+            for (const tool of [...defaultTools, ...addRemoveTools]) {
+                expect(latestTools).toContain(tool.tool.name);
+            }
+            for (const tool of defaults.actors) {
+                expect(latestTools).toContain(tool);
+            }
+
+            await client.close();
+        });
+
+        it.runIf(getActorsMcpServer)('should stop notifying after unregistering tools changed handler', async () => {
+            const client = await createClientFn({
+                enableAddingActors: true,
+            });
+
+            let latestTools: string[] = [];
+            let notificationCount = 0;
+            const numberOfTools = defaultTools.length + addRemoveTools.length + defaults.actors.length;
+            const onToolsChanged = (tools: string[]) => {
+                latestTools = tools;
+                notificationCount++;
+            };
+
+            const actorsMCPServer = getActorsMcpServer!();
+            actorsMCPServer.registerToolsChangedHandler(onToolsChanged);
+
+            // Add a new Actor
+            const actor = ACTOR_PYTHON_EXAMPLE;
+            await client.callTool({
+                name: HelperTools.ACTOR_ADD,
+                arguments: {
+                    actorName: actor,
+                },
+            });
+
+            // Check if the notification was received
+            expect(notificationCount).toBe(1);
+            expect(latestTools.length).toBe(numberOfTools + 1);
+            expect(latestTools).toContain(actor);
+
+            actorsMCPServer.unregisterToolsChangedHandler();
+
+            // Remove the Actor
+            await client.callTool({
+                name: HelperTools.ACTOR_REMOVE,
+                arguments: {
+                    toolName: actorNameToToolName(actor),
+                },
+            });
+
+            // Check if the notification was NOT received
+            expect(notificationCount).toBe(1);
+            await client.close();
+        });
     });
 }