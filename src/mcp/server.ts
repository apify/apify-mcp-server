--- conflicted
+++ resolved
@@ -343,15 +343,9 @@
                 this.tools.set(clonedWrap.name, modified ? clonedWrap : wrap);
             }
         } else {
-<<<<<<< HEAD
             // No skyfire mode and telemetry disabled - store tools as-is
-            for (const wrap of tools) {
-                this.tools.set(wrap.name, wrap);
-=======
-            // No skyfire mode - store tools as-is
             for (const tool of tools) {
                 this.tools.set(tool.name, tool);
->>>>>>> 02343eda
             }
         }
         if (shouldNotifyToolsChangedHandler) this.notifyToolsChangedHandler();
@@ -591,17 +585,12 @@
             args = decodeDotPropertyNames(args);
             log.debug('Validate arguments for tool', { toolName: tool.name, input: args });
             if (!tool.ajvValidate(args)) {
-<<<<<<< HEAD
-                const msg = `Invalid arguments for tool ${tool.name}: args: ${JSON.stringify(args)} error: ${JSON.stringify(tool.ajvValidate.errors)}`;
-                log.error(msg);
-=======
                 const errors = tool?.ajvValidate.errors || [];
                 const errorMessages = errors.map((e: { message?: string; instancePath?: string }) => `${e.instancePath || 'root'}: ${e.message || 'validation error'}`).join('; ');
                 const msg = `Invalid arguments for tool "${tool.name}".
 Validation errors: ${errorMessages}.
 Please check the tool's input schema using ${HelperTools.ACTOR_GET_DETAILS} tool and ensure all required parameters are provided with correct types and values.`;
                 log.softFail(msg, { statusCode: 400 });
->>>>>>> 02343eda
                 await this.server.sendLoggingMessage({ level: 'error', data: msg });
                 throw new McpError(
                     ErrorCode.InvalidParams,
