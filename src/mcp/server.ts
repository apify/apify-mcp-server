/**
 * Model Context Protocol (MCP) server for Apify Actors
 */

import type { Client } from '@modelcontextprotocol/sdk/client/index.js';
import { Server } from '@modelcontextprotocol/sdk/server/index.js';
import type { Transport } from '@modelcontextprotocol/sdk/shared/transport.js';
import {
    CallToolRequestSchema,
    CallToolResultSchema,
    ErrorCode,
    GetPromptRequestSchema,
    ListPromptsRequestSchema,
    ListResourcesRequestSchema,
    ListResourceTemplatesRequestSchema,
    ListToolsRequestSchema,
    McpError,
    ServerNotificationSchema,
    SetLevelRequestSchema,
} from '@modelcontextprotocol/sdk/types.js';
import type { ValidateFunction } from 'ajv';
import { type ActorCallOptions, ApifyApiError } from 'apify-client';

import log from '@apify/log';

import {
    SERVER_NAME,
    SERVER_VERSION,
} from '../const.js';
import { prompts } from '../prompts/index.js';
import { callActorGetDataset, defaultTools, getActorsAsTools, toolCategories } from '../tools/index.js';
import { decodeDotPropertyNames } from '../tools/utils.js';
import type { ActorMcpTool, ActorTool, HelperTool, ToolEntry } from '../types.js';
import { buildActorResponseContent } from '../utils/actor-response.js';
import { createProgressTracker } from '../utils/progress.js';
import { getToolPublicFieldOnly } from '../utils/tools.js';
import { connectMCPClient } from './client.js';
import { EXTERNAL_TOOL_CALL_TIMEOUT_MSEC, LOG_LEVEL_MAP } from './const.js';
import { processParamsGetTools } from './utils.js';

type ToolsChangedHandler = (toolNames: string[]) => void;

/**
 * Create Apify MCP server
 */
export class ActorsMcpServer {
    public readonly server: Server;
    public readonly tools: Map<string, ToolEntry>;
    private toolsChangedHandler: ToolsChangedHandler | undefined;
    private sigintHandler: (() => Promise<void>) | undefined;
    private currentLogLevel = 'info';

    constructor(setupSigintHandler = true) {
        this.server = new Server(
            {
                name: SERVER_NAME,
                version: SERVER_VERSION,
            },
            {
                capabilities: {
                    tools: { listChanged: true },
                    /**
                     * Declaring prompts even though we are not using them
                     * to prevent clients like Claude desktop from failing.
                     */
                    resources: { },
                    prompts: { },
                    logging: {},
                },
            },
        );
        this.setupLoggingProxy();
        this.tools = new Map();
        this.setupErrorHandling(setupSigintHandler);
        this.setupLoggingHandlers();
        this.setupToolHandlers();
        this.setupPromptHandlers();
        /**
         * We need to handle resource requests to prevent clients like Claude desktop from failing.
         */
        this.setupResourceHandlers();
    }

    /**
     * Returns an array of tool names.
     * @returns {string[]} - An array of tool names.
     */
    public listToolNames(): string[] {
        return Array.from(this.tools.keys());
    }

    /**
    * Register handler to get notified when tools change.
    * The handler receives an array of tool names that the server has after the change.
    * This is primarily used to store the tools in shared state (e.g., Redis) for recovery
    * when the server loses local state.
    * @throws {Error} - If a handler is already registered.
    * @param handler - The handler function to be called when tools change.
    */
    public registerToolsChangedHandler(handler: (toolNames: string[]) => void) {
        if (this.toolsChangedHandler) {
            throw new Error('Tools changed handler is already registered.');
        }
        this.toolsChangedHandler = handler;
    }

    /**
    * Unregister the handler for tools changed event.
    * @throws {Error} - If no handler is currently registered.
    */
    public unregisterToolsChangedHandler() {
        if (!this.toolsChangedHandler) {
            throw new Error('Tools changed handler is not registered.');
        }
        this.toolsChangedHandler = undefined;
    }

    /**
     * Returns the list of all internal tool names
     * @returns {string[]} - Array of loaded tool IDs (e.g., 'apify/rag-web-browser')
     */
    private listInternalToolNames(): string[] {
        return Array.from(this.tools.values())
            .filter((tool) => tool.type === 'internal')
            .map((tool) => (tool.tool as HelperTool).name);
    }

    /**
     * Returns the list of all currently loaded Actor tool IDs.
     * @returns {string[]} - Array of loaded Actor tool IDs (e.g., 'apify/rag-web-browser')
     */
    public listActorToolNames(): string[] {
        return Array.from(this.tools.values())
            .filter((tool) => tool.type === 'actor')
            .map((tool) => (tool.tool as ActorTool).actorFullName);
    }

    /**
     * Returns a list of Actor IDs that are registered as MCP servers.
     * @returns {string[]} - An array of Actor MCP server Actor IDs (e.g., 'apify/actors-mcp-server').
     */
    private listActorMcpServerToolIds(): string[] {
        const ids = Array.from(this.tools.values())
            .filter((tool: ToolEntry) => tool.type === 'actor-mcp')
            .map((tool: ToolEntry) => (tool.tool as ActorMcpTool).actorId);
        // Ensure uniqueness
        return Array.from(new Set(ids));
    }

    /**
     * Returns a list of Actor name and MCP server tool IDs.
     * @returns {string[]} - An array of Actor MCP server Actor IDs (e.g., 'apify/actors-mcp-server').
     */
    public listAllToolNames(): string[] {
        return [...this.listInternalToolNames(), ...this.listActorToolNames(), ...this.listActorMcpServerToolIds()];
    }

    /**
    * Loads missing toolNames from a provided list of tool names.
    * Skips toolNames that are already loaded and loads only the missing ones.
    * @param toolNames - Array of tool names to ensure are loaded
    * @param apifyToken - Apify API token for authentication
    */
    public async loadToolsByName(toolNames: string[], apifyToken: string) {
        const loadedTools = this.listAllToolNames();
        const actorsToLoad: string[] = [];
        const toolsToLoad: ToolEntry[] = [];
        const internalToolMap = new Map([
            ...defaultTools,
            ...Object.values(toolCategories).flat(),
        ].map((tool) => [tool.tool.name, tool]));

        for (const tool of toolNames) {
            // Skip if the tool is already loaded
            if (loadedTools.includes(tool)) continue;
            // Load internal tool
            if (internalToolMap.has(tool)) {
                toolsToLoad.push(internalToolMap.get(tool) as ToolEntry);
            // Load Actor
            } else {
                actorsToLoad.push(tool);
            }
        }
        if (toolsToLoad.length > 0) {
            this.upsertTools(toolsToLoad);
        }

        if (actorsToLoad.length > 0) {
            await this.loadActorsAsTools(actorsToLoad, apifyToken);
        }
    }

    /**
     * Load actors as tools, upsert them to the server, and return the tool entries.
     * This is a public method that wraps getActorsAsTools and handles the upsert operation.
     * @param actorIdsOrNames - Array of actor IDs or names to load as tools
     * @param apifyToken - Apify API token for authentication
     * @returns Promise<ToolEntry[]> - Array of loaded tool entries
     */
    public async loadActorsAsTools(actorIdsOrNames: string[], apifyToken: string): Promise<ToolEntry[]> {
        const actorTools = await getActorsAsTools(actorIdsOrNames, apifyToken);
        if (actorTools.length > 0) {
            this.upsertTools(actorTools, true);
        }
        return actorTools;
    }

    /**
     * Loads tools from URL params.
     *
     * This method also handles enabling of Actor autoloading via the processParamsGetTools.
     *
     * Used primarily for SSE.
     */
    public async loadToolsFromUrl(url: string, apifyToken: string) {
        const tools = await processParamsGetTools(url, apifyToken);
        if (tools.length > 0) {
            log.debug('Loading tools from query parameters');
            this.upsertTools(tools, false);
        }
    }

    /** Delete tools from the server and notify the handler.
     */
    public removeToolsByName(toolNames: string[], shouldNotifyToolsChangedHandler = false): string[] {
        const removedTools: string[] = [];
        for (const toolName of toolNames) {
            if (this.removeToolByName(toolName)) {
                removedTools.push(toolName);
            }
        }
        if (removedTools.length > 0) {
            if (shouldNotifyToolsChangedHandler) this.notifyToolsChangedHandler();
        }
        return removedTools;
    }

    /**
     * Upsert new tools.
     * @param tools - Array of tool wrappers to add or update
     * @param shouldNotifyToolsChangedHandler - Whether to notify the tools changed handler
     * @returns Array of added/updated tool wrappers
     */
    public upsertTools(tools: ToolEntry[], shouldNotifyToolsChangedHandler = false) {
        for (const wrap of tools) {
            this.tools.set(wrap.tool.name, wrap);
        }
        if (shouldNotifyToolsChangedHandler) this.notifyToolsChangedHandler();
        return tools;
    }

    private notifyToolsChangedHandler() {
        // If no handler is registered, do nothing
        if (!this.toolsChangedHandler) return;

        // Get the list of tool names
        this.toolsChangedHandler(this.listAllToolNames());
    }

    private removeToolByName(toolName: string): boolean {
        if (this.tools.has(toolName)) {
            this.tools.delete(toolName);
            log.debug('Deleted tool', { toolName });
            return true;
        }
        return false;
    }

    private setupErrorHandling(setupSIGINTHandler = true): void {
        this.server.onerror = (error) => {
            console.error('[MCP Error]', error); // eslint-disable-line no-console
        };
        if (setupSIGINTHandler) {
            const handler = async () => {
                await this.server.close();
                process.exit(0);
            };
            process.once('SIGINT', handler);
            this.sigintHandler = handler; // Store the actual handler
        }
    }

    private setupLoggingProxy(): void {
        // Store original sendLoggingMessage
        const originalSendLoggingMessage = this.server.sendLoggingMessage.bind(this.server);

        // Proxy sendLoggingMessage to filter logs
        this.server.sendLoggingMessage = async (params: { level: string; data?: unknown; [key: string]: unknown }) => {
            const messageLevelValue = LOG_LEVEL_MAP[params.level] ?? -1; // Unknown levels get -1, discard
            const currentLevelValue = LOG_LEVEL_MAP[this.currentLogLevel] ?? LOG_LEVEL_MAP.info; // Default to info if invalid
            if (messageLevelValue >= currentLevelValue) {
                await originalSendLoggingMessage(params as Parameters<typeof originalSendLoggingMessage>[0]);
            }
        };
    }

    private setupLoggingHandlers(): void {
        this.server.setRequestHandler(SetLevelRequestSchema, (request) => {
            const { level } = request.params;
            if (LOG_LEVEL_MAP[level] !== undefined) {
                this.currentLogLevel = level;
            }
            // Sending empty result based on MCP spec
            return {};
        });
    }

    private setupResourceHandlers(): void {
        this.server.setRequestHandler(ListResourcesRequestSchema, async () => {
            // No resources available, return empty response
            return { resources: [] };
        });

        this.server.setRequestHandler(ListResourceTemplatesRequestSchema, async () => {
            // No resource templates available, return empty response
            return { resourceTemplates: [] };
        });
    }

    /**
     * Sets up MCP request handlers for prompts.
     */
    private setupPromptHandlers(): void {
        /**
         * Handles the prompts/list request.
         */
        this.server.setRequestHandler(ListPromptsRequestSchema, () => {
            return { prompts };
        });

        /**
         * Handles the prompts/get request.
         */
        this.server.setRequestHandler(GetPromptRequestSchema, (request) => {
            const { name, arguments: args } = request.params;
            const prompt = prompts.find((p) => p.name === name);
            if (!prompt) {
                throw new McpError(
                    ErrorCode.InvalidParams,
                    `Prompt ${name} not found. Available prompts: ${prompts.map((p) => p.name).join(', ')}`,
                );
            }
            if (!prompt.ajvValidate(args)) {
                throw new McpError(
                    ErrorCode.InvalidParams,
                    `Invalid arguments for prompt ${name}: args: ${JSON.stringify(args)} error: ${JSON.stringify(prompt.ajvValidate.errors)}`,
                );
            }
            return {
                description: prompt.description,
                messages: [
                    {
                        role: 'user',
                        content: {
                            type: 'text',
                            text: prompt.render(args || {}),
                        },
                    },
                ],
            };
        });
    }

    private setupToolHandlers(): void {
        /**
         * Handles the request to list tools.
         * @param {object} request - The request object.
         * @returns {object} - The response object containing the tools.
         */
        this.server.setRequestHandler(ListToolsRequestSchema, async () => {
            const tools = Array.from(this.tools.values()).map((tool) => getToolPublicFieldOnly(tool.tool));
            return { tools };
        });

        /**
         * Handles the request to call a tool.
         * @param {object} request - The request object containing tool name and arguments.
         * @param {object} extra - Extra data given to the request handler, such as sendNotification function.
         * @throws {McpError} - based on the McpServer class code from the typescript MCP SDK
         */
        this.server.setRequestHandler(CallToolRequestSchema, async (request, extra) => {
            // eslint-disable-next-line prefer-const
            let { name, arguments: args, _meta: meta } = request.params;
            const { progressToken } = meta || {};
            const apifyToken = (request.params.apifyToken || process.env.APIFY_TOKEN) as string;
            const userRentedActorIds = request.params.userRentedActorIds as string[] | undefined;

            // Remove apifyToken from request.params just in case
            delete request.params.apifyToken;
            // Remove other custom params passed from apify-mcp-server
            delete request.params.userRentedActorIds;

            // Validate token
            if (!apifyToken) {
                const msg = 'APIFY_TOKEN is required. It must be set in the environment variables or passed as a parameter in the body.';
                log.error(msg);
                await this.server.sendLoggingMessage({ level: 'error', data: msg });
                throw new McpError(
                    ErrorCode.InvalidParams,
                    msg,
                );
            }

            // Claude is saving tool names with 'local__' prefix, name is local__apify-actors__compass-slash-crawler-google-places
            // We are interested in the Actor name only, so we remove the 'local__apify-actors__' prefix
            if (name.startsWith('local__')) {
                // we split the name by '__' and take the last part, which is the actual Actor name
                const parts = name.split('__');
                log.debug('Tool name with prefix detected', { toolName: name, lastPart: parts[parts.length - 1] });
                if (parts.length > 1) {
                    name = parts[parts.length - 1];
                }
            }
            // TODO - if connection is /mcp client will not receive notification on tool change
            // Find tool by name or actor full name
            const tool = Array.from(this.tools.values())
                .find((t) => t.tool.name === name || (t.type === 'actor' && (t.tool as ActorTool).actorFullName === name));
            if (!tool) {
                const msg = `Tool ${name} not found. Available tools: ${this.listToolNames().join(', ')}`;
                log.error(msg);
                await this.server.sendLoggingMessage({ level: 'error', data: msg });
                throw new McpError(
                    ErrorCode.InvalidParams,
                    msg,
                );
            }
            if (!args) {
                const msg = `Missing arguments for tool ${name}`;
                log.error(msg);
                await this.server.sendLoggingMessage({ level: 'error', data: msg });
                throw new McpError(
                    ErrorCode.InvalidParams,
                    msg,
                );
            }
            // Decode dot property names in arguments before validation,
            // since validation expects the original, non-encoded property names.
            args = decodeDotPropertyNames(args);
            log.debug('Validate arguments for tool', { toolName: tool.tool.name, input: args });
            if (!tool.tool.ajvValidate(args)) {
                const msg = `Invalid arguments for tool ${tool.tool.name}: args: ${JSON.stringify(args)} error: ${JSON.stringify(tool?.tool.ajvValidate.errors)}`;
                log.error(msg);
                await this.server.sendLoggingMessage({ level: 'error', data: msg });
                throw new McpError(
                    ErrorCode.InvalidParams,
                    msg,
                );
            }

            try {
                // Handle internal tool
                if (tool.type === 'internal') {
                    const internalTool = tool.tool as HelperTool;

                    // Only create progress tracker for call-actor tool
                    const progressTracker = internalTool.name === 'call-actor'
                        ? createProgressTracker(progressToken, extra.sendNotification)
                        : null;

                    log.info('Calling internal tool', { name: internalTool.name, input: args });
                    const res = await internalTool.call({
                        args,
                        extra,
                        apifyMcpServer: this,
                        mcpServer: this.server,
                        apifyToken,
                        userRentedActorIds,
                        progressTracker,
                    }) as object;

                    if (progressTracker) {
                        progressTracker.stop();
                    }

                    return { ...res };
                }

                if (tool.type === 'actor-mcp') {
                    const serverTool = tool.tool as ActorMcpTool;
                    let client: Client | undefined;
                    try {
                        client = await connectMCPClient(serverTool.serverUrl, apifyToken);

                        // Only set up notification handlers if progressToken is provided by the client
                        if (progressToken) {
                            // Set up notification handlers for the client
                            for (const schema of ServerNotificationSchema.options) {
                                const method = schema.shape.method.value;
                                // Forward notifications from the proxy client to the server
                                client.setNotificationHandler(schema, async (notification) => {
                                    log.debug('Sending MCP notification', {
                                        method,
                                        notification,
                                    });
                                    await extra.sendNotification(notification);
                                });
                            }
                        }

                        log.info('Calling Actor-MCP', { actorId: serverTool.actorId, toolName: serverTool.originToolName, input: args });
                        const res = await client.callTool({
                            name: serverTool.originToolName,
                            arguments: args,
                            _meta: {
                                progressToken,
                            },
                        }, CallToolResultSchema, {
                            timeout: EXTERNAL_TOOL_CALL_TIMEOUT_MSEC,
                        });

                        return { ...res };
                    } finally {
                        if (client) await client.close();
                    }
                }

                // Handle actor tool
                if (tool.type === 'actor') {
                    const actorTool = tool.tool as ActorTool;

                    // Create progress tracker if progressToken is available
                    const progressTracker = createProgressTracker(progressToken, extra.sendNotification);

                    const callOptions: ActorCallOptions = { memory: actorTool.memoryMbytes };

                    try {
                        log.info('Calling Actor', { actorName: actorTool.actorFullName, input: args });
<<<<<<< HEAD
                        const callResult = await callActorGetDataset(
=======
                        const result = await callActorGetDataset(
>>>>>>> 9fc9094f
                            actorTool.actorFullName,
                            args,
                            apifyToken as string,
                            callOptions,
                            progressTracker,
                            extra.signal,
                        );
<<<<<<< HEAD
=======

                        if (!result) {
                            // Receivers of cancellation notifications SHOULD NOT send a response for the cancelled request
                            // https://modelcontextprotocol.io/specification/2025-06-18/basic/utilities/cancellation#behavior-requirements
                            return { };
                        }

                        const { runId, datasetId, items } = result;

                        const content = [
                            { type: 'text', text: `Actor finished with runId: ${runId}, datasetId ${datasetId}` },
                        ];
>>>>>>> 9fc9094f

                        const content = buildActorResponseContent(actorTool.actorFullName, callResult);
                        return { content };
                    } finally {
                        if (progressTracker) {
                            progressTracker.stop();
                        }
                    }
                }
            } catch (error) {
                if (error instanceof ApifyApiError) {
                    log.error('Apify API error calling tool', { toolName: name, error });
                    return {
                        content: [
                            { type: 'text', text: `Apify API error calling tool ${name}: ${error.message}` },
                        ],
                    };
                }
                log.error('Error calling tool', { toolName: name, error });
                throw new McpError(
                    ErrorCode.InternalError,
                    `An error occurred while calling the tool.`,
                );
            }

            const msg = `Unknown tool: ${name}`;
            log.error(msg);
            await this.server.sendLoggingMessage({
                level: 'error',
                data: msg,
            });
            throw new McpError(
                ErrorCode.InvalidParams,
                msg,
            );
        });
    }

    async connect(transport: Transport): Promise<void> {
        await this.server.connect(transport);
    }

    async close(): Promise<void> {
        // Remove SIGINT handler
        if (this.sigintHandler) {
            process.removeListener('SIGINT', this.sigintHandler);
            this.sigintHandler = undefined;
        }
        // Clear all tools and their compiled schemas
        for (const tool of this.tools.values()) {
            if (tool.tool.ajvValidate && typeof tool.tool.ajvValidate === 'function') {
                (tool.tool as { ajvValidate: ValidateFunction<unknown> | null }).ajvValidate = null;
            }
        }
        this.tools.clear();
        // Unregister tools changed handler
        if (this.toolsChangedHandler) {
            this.unregisterToolsChangedHandler();
        }
        // Close server (which should also remove its event handlers)
        await this.server.close();
    }
}<|MERGE_RESOLUTION|>--- conflicted
+++ resolved
@@ -525,11 +525,7 @@
 
                     try {
                         log.info('Calling Actor', { actorName: actorTool.actorFullName, input: args });
-<<<<<<< HEAD
                         const callResult = await callActorGetDataset(
-=======
-                        const result = await callActorGetDataset(
->>>>>>> 9fc9094f
                             actorTool.actorFullName,
                             args,
                             apifyToken as string,
@@ -537,21 +533,12 @@
                             progressTracker,
                             extra.signal,
                         );
-<<<<<<< HEAD
-=======
-
-                        if (!result) {
+
+                        if (!callResult) {
                             // Receivers of cancellation notifications SHOULD NOT send a response for the cancelled request
                             // https://modelcontextprotocol.io/specification/2025-06-18/basic/utilities/cancellation#behavior-requirements
                             return { };
                         }
-
-                        const { runId, datasetId, items } = result;
-
-                        const content = [
-                            { type: 'text', text: `Actor finished with runId: ${runId}, datasetId ${datasetId}` },
-                        ];
->>>>>>> 9fc9094f
 
                         const content = buildActorResponseContent(actorTool.actorFullName, callResult);
                         return { content };
