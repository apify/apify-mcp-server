--- conflicted
+++ resolved
@@ -632,11 +632,7 @@
 Please verify the server URL is correct and accessible, and ensure you have a valid Apify token with appropriate permissions.`;
                             log.softFail(msg, { statusCode: 408 }); // 408 Request Timeout
                             await this.server.sendLoggingMessage({ level: 'error', data: msg });
-<<<<<<< HEAD
-                            toolStatus = 'failed';
-=======
                             toolStatus = TOOL_STATUS.SOFT_FAIL;
->>>>>>> f3a23a2f
                             return buildMCPResponse({ texts: [msg], isError: true });
                         }
 
@@ -726,19 +722,11 @@
                 toolStatus = getToolStatusFromError(error, Boolean(extra.signal?.aborted));
                 logHttpError(error, 'Error occurred while calling tool', { toolName: name });
                 const errorMessage = (error instanceof Error) ? error.message : 'Unknown error';
-<<<<<<< HEAD
-                return buildMCPResponse({ texts: [
-                    `Error calling tool "${name}": ${errorMessage}.
-Please verify the tool name, input parameters, and ensure all required resources are available.`,
-                ],
-                isError: true });
-=======
                 return buildMCPResponse({
                     texts: [`Error calling tool "${name}": ${errorMessage}.  Please verify the tool name, input parameters, and ensure all required resources are available.`],
                     isError: true,
                     toolStatus,
                 });
->>>>>>> f3a23a2f
             } finally {
                 this.finalizeAndTrackTelemetry(telemetryData, userId, startTime, toolStatus);
             }
