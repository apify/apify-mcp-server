--- conflicted
+++ resolved
@@ -1,14 +1,8 @@
-
 /*
  This file provides essential functions and tools for MCP servers, serving as a library.
  The ActorsMcpServer should be the only class exported from the package
 */
 
-<<<<<<< HEAD
 import { ActorsMcpServer } from './mcp/server.js';
-export default ActorsMcpServer;
-=======
-import { ActorsMcpServer } from './mcp-server.js';
 
-export { ActorsMcpServer };
->>>>>>> b538c044
+export { ActorsMcpServer };