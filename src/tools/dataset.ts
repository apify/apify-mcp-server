import { z } from 'zod';
import zodToJsonSchema from 'zod-to-json-schema';

import { ApifyClient } from '../apify-client.js';
import { HelperTools } from '../const.js';
import type { InternalToolArgs, ToolEntry, ToolInputSchema } from '../types.js';
import { ajv } from '../utils/ajv.js';
import { parseCommaSeparatedList } from '../utils/generic.js';
import { generateSchemaFromItems } from '../utils/schema-generation.js';

const getDatasetArgs = z.object({
    datasetId: z.string()
        .min(1)
        .describe('Dataset ID or username~dataset-name.'),
});

const getDatasetItemsArgs = z.object({
    datasetId: z.string()
        .min(1)
        .describe('Dataset ID or username~dataset-name.'),
    clean: z.boolean().optional()
        .describe('If true, returns only non-empty items and skips hidden fields (starting with #). Shortcut for skipHidden=true and skipEmpty=true.'),
    offset: z.number().optional()
        .describe('Number of items to skip at the start. Default is 0.'),
    limit: z.number().optional()
        .describe('Maximum number of items to return. No limit by default.'),
    fields: z.string().optional()
        .describe('Comma-separated list of fields to include in results. '
            + 'Fields in output are sorted as specified. '
            + 'For nested objects, use dot notation (e.g. "metadata.url") after flattening.'),
    omit: z.string().optional()
        .describe('Comma-separated list of fields to exclude from results.'),
    desc: z.boolean().optional()
        .describe('If true, results are returned in reverse order (newest to oldest).'),
    flatten: z.string().optional()
        .describe('Comma-separated list of fields which should transform nested objects into flat structures. '
            + 'For example, with flatten="metadata" the object {"metadata":{"url":"hello"}} becomes {"metadata.url":"hello"}. '
            + 'This is required before accessing nested fields with the fields parameter.'),
});

/**
 * https://docs.apify.com/api/v2/dataset-get
 */
export const getDataset: ToolEntry = {
    type: 'internal',
    name: HelperTools.DATASET_GET,
    description: `Get metadata for a dataset (collection of structured data created by an Actor run).
The results will include dataset details such as itemCount, schema, fields, and stats.
Use fields to understand structure for filtering with ${HelperTools.DATASET_GET_ITEMS}.
Note: itemCount updates may be delayed by up to ~5 seconds.

USAGE:
- Use when you need dataset metadata to understand its structure before fetching items.

USAGE EXAMPLES:
- user_input: Show info for dataset xyz123
- user_input: What fields does username~my-dataset have?`,
<<<<<<< HEAD
        inputSchema: zodToJsonSchema(getDatasetArgs),
        ajvValidate: ajv.compile({
            ...zodToJsonSchema(getDatasetArgs),
            additionalProperties: true, // Allow additional properties for telemetry reason field
        }),
        call: async (toolArgs) => {
            const { args, apifyToken } = toolArgs;
            const parsed = getDatasetArgs.parse(args);
            const client = new ApifyClient({ token: apifyToken });
            const v = await client.dataset(parsed.datasetId).get();
            if (!v) {
                return { content: [{ type: 'text', text: `Dataset '${parsed.datasetId}' not found.` }] };
            }
            return { content: [{ type: 'text', text: `\`\`\`json\n${JSON.stringify(v)}\n\`\`\`` }] };
        },
    } as InternalTool,
};
=======
    inputSchema: zodToJsonSchema(getDatasetArgs) as ToolInputSchema,
    ajvValidate: ajv.compile(zodToJsonSchema(getDatasetArgs)),
    call: async (toolArgs: InternalToolArgs) => {
        const { args, apifyToken } = toolArgs;
        const parsed = getDatasetArgs.parse(args);
        const client = new ApifyClient({ token: apifyToken });
        const v = await client.dataset(parsed.datasetId).get();
        if (!v) {
            return { content: [{ type: 'text', text: `Dataset '${parsed.datasetId}' not found.` }] };
        }
        return { content: [{ type: 'text', text: `\`\`\`json\n${JSON.stringify(v)}\n\`\`\`` }] };
    },
} as const;
>>>>>>> 80aed105

/**
 * https://docs.apify.com/api/v2/dataset-items-get
 */
export const getDatasetItems: ToolEntry = {
    type: 'internal',
    name: HelperTools.DATASET_GET_ITEMS,
    description: `Retrieve dataset items with pagination, sorting, and field selection.
Use clean=true to skip empty items and hidden fields. Include or omit fields using comma-separated lists.
For nested objects, first flatten them (e.g., flatten="metadata"), then reference nested fields via dot notation (e.g., fields="metadata.url").

The results will include items along with pagination info (limit, offset) and total count.

USAGE:
- Use when you need to read data from a dataset (all items or only selected fields).

USAGE EXAMPLES:
- user_input: Get first 100 items from dataset abd123
- user_input: Get only metadata.url and title from dataset username~my-dataset (flatten metadata)`,
<<<<<<< HEAD
        inputSchema: zodToJsonSchema(getDatasetItemsArgs),
        ajvValidate: ajv.compile({
            ...zodToJsonSchema(getDatasetItemsArgs),
            additionalProperties: true, // Allow additional properties for telemetry reason field
        }),
        call: async (toolArgs) => {
            const { args, apifyToken } = toolArgs;
            const parsed = getDatasetItemsArgs.parse(args);
            const client = new ApifyClient({ token: apifyToken });

            // Convert comma-separated strings to arrays
            const fields = parseCommaSeparatedList(parsed.fields);
            const omit = parseCommaSeparatedList(parsed.omit);
            const flatten = parseCommaSeparatedList(parsed.flatten);

            const v = await client.dataset(parsed.datasetId).listItems({
                clean: parsed.clean,
                offset: parsed.offset,
                limit: parsed.limit,
                fields,
                omit,
                desc: parsed.desc,
                flatten,
            });
            if (!v) {
                return { content: [{ type: 'text', text: `Dataset '${parsed.datasetId}' not found.` }] };
            }
            return { content: [{ type: 'text', text: `\`\`\`json\n${JSON.stringify(v)}\n\`\`\`` }] };
        },
    } as InternalTool,
};
=======
    inputSchema: zodToJsonSchema(getDatasetItemsArgs) as ToolInputSchema,
    ajvValidate: ajv.compile(zodToJsonSchema(getDatasetItemsArgs)),
    call: async (toolArgs: InternalToolArgs) => {
        const { args, apifyToken } = toolArgs;
        const parsed = getDatasetItemsArgs.parse(args);
        const client = new ApifyClient({ token: apifyToken });

        // Convert comma-separated strings to arrays
        const fields = parseCommaSeparatedList(parsed.fields);
        const omit = parseCommaSeparatedList(parsed.omit);
        const flatten = parseCommaSeparatedList(parsed.flatten);

        const v = await client.dataset(parsed.datasetId).listItems({
            clean: parsed.clean,
            offset: parsed.offset,
            limit: parsed.limit,
            fields,
            omit,
            desc: parsed.desc,
            flatten,
        });
        if (!v) {
            return { content: [{ type: 'text', text: `Dataset '${parsed.datasetId}' not found.` }] };
        }
        return { content: [{ type: 'text', text: `\`\`\`json\n${JSON.stringify(v)}\n\`\`\`` }] };
    },
} as const;
>>>>>>> 80aed105

const getDatasetSchemaArgs = z.object({
    datasetId: z.string()
        .min(1)
        .describe('Dataset ID or username~dataset-name.'),
    limit: z.number().optional()
        .describe('Maximum number of items to use for schema generation. Default is 5.')
        .default(5),
    clean: z.boolean().optional()
        .describe('If true, uses only non-empty items and skips hidden fields (starting with #). Default is true.')
        .default(true),
    arrayMode: z.enum(['first', 'all']).optional()
        .describe('Strategy for handling arrays. "first" uses first item as template, "all" merges all items. Default is "all".')
        .default('all'),
});

/**
 * Generates a JSON schema from dataset items
 */
export const getDatasetSchema: ToolEntry = {
    type: 'internal',
    name: HelperTools.DATASET_SCHEMA_GET,
    description: `Generate a JSON schema from a sample of dataset items.
The schema describes the structure of the data and can be used for validation, documentation, or processing.
Use this to understand the dataset before fetching many items.

USAGE:
- Use when you need to infer the structure of dataset items for downstream processing or validation.

USAGE EXAMPLES:
- user_input: Generate schema for dataset 34das2 using 10 items
- user_input: Show schema of username~my-dataset (clean items only)`,
<<<<<<< HEAD
        inputSchema: zodToJsonSchema(getDatasetSchemaArgs),
        ajvValidate: ajv.compile({
            ...zodToJsonSchema(getDatasetSchemaArgs),
            additionalProperties: true, // Allow additional properties for telemetry reason field
        }),
        call: async (toolArgs) => {
            const { args, apifyToken } = toolArgs;
            const parsed = getDatasetSchemaArgs.parse(args);
            const client = new ApifyClient({ token: apifyToken });

            // Get dataset items
            const datasetResponse = await client.dataset(parsed.datasetId).listItems({
                clean: parsed.clean,
                limit: parsed.limit,
            });

            if (!datasetResponse) {
                return { content: [{ type: 'text', text: `Dataset '${parsed.datasetId}' not found.` }] };
            }

            const datasetItems = datasetResponse.items;

            if (datasetItems.length === 0) {
                return { content: [{ type: 'text', text: `Dataset '${parsed.datasetId}' is empty.` }] };
            }

            // Generate schema using the shared utility
            const schema = generateSchemaFromItems(datasetItems, {
                limit: parsed.limit,
                clean: parsed.clean,
                arrayMode: parsed.arrayMode,
            });

            if (!schema) {
                return { content: [{ type: 'text', text: `Failed to generate schema for dataset '${parsed.datasetId}'.` }] };
            }

            return {
                content: [{
                    type: 'text',
                    text: `\`\`\`json\n${JSON.stringify(schema)}\n\`\`\``,
                }],
            };
        },
    } as InternalTool,
};
=======
    inputSchema: zodToJsonSchema(getDatasetSchemaArgs) as ToolInputSchema,
    ajvValidate: ajv.compile(zodToJsonSchema(getDatasetSchemaArgs)),
    call: async (toolArgs: InternalToolArgs) => {
        const { args, apifyToken } = toolArgs;
        const parsed = getDatasetSchemaArgs.parse(args);
        const client = new ApifyClient({ token: apifyToken });

        // Get dataset items
        const datasetResponse = await client.dataset(parsed.datasetId).listItems({
            clean: parsed.clean,
            limit: parsed.limit,
        });

        if (!datasetResponse) {
            return { content: [{ type: 'text', text: `Dataset '${parsed.datasetId}' not found.` }] };
        }

        const datasetItems = datasetResponse.items;

        if (datasetItems.length === 0) {
            return { content: [{ type: 'text', text: `Dataset '${parsed.datasetId}' is empty.` }] };
        }

        // Generate schema using the shared utility
        const schema = generateSchemaFromItems(datasetItems, {
            limit: parsed.limit,
            clean: parsed.clean,
            arrayMode: parsed.arrayMode,
        });

        if (!schema) {
            return { content: [{ type: 'text', text: `Failed to generate schema for dataset '${parsed.datasetId}'.` }] };
        }

        return {
            content: [{
                type: 'text',
                text: `\`\`\`json\n${JSON.stringify(schema)}\n\`\`\``,
            }],
        };
    },
} as const;
>>>>>>> 80aed105
<|MERGE_RESOLUTION|>--- conflicted
+++ resolved
@@ -55,27 +55,11 @@
 USAGE EXAMPLES:
 - user_input: Show info for dataset xyz123
 - user_input: What fields does username~my-dataset have?`,
-<<<<<<< HEAD
-        inputSchema: zodToJsonSchema(getDatasetArgs),
-        ajvValidate: ajv.compile({
-            ...zodToJsonSchema(getDatasetArgs),
-            additionalProperties: true, // Allow additional properties for telemetry reason field
-        }),
-        call: async (toolArgs) => {
-            const { args, apifyToken } = toolArgs;
-            const parsed = getDatasetArgs.parse(args);
-            const client = new ApifyClient({ token: apifyToken });
-            const v = await client.dataset(parsed.datasetId).get();
-            if (!v) {
-                return { content: [{ type: 'text', text: `Dataset '${parsed.datasetId}' not found.` }] };
-            }
-            return { content: [{ type: 'text', text: `\`\`\`json\n${JSON.stringify(v)}\n\`\`\`` }] };
-        },
-    } as InternalTool,
-};
-=======
     inputSchema: zodToJsonSchema(getDatasetArgs) as ToolInputSchema,
-    ajvValidate: ajv.compile(zodToJsonSchema(getDatasetArgs)),
+    ajvValidate: ajv.compile({
+        ...zodToJsonSchema(getDatasetArgs),
+        additionalProperties: true, // Allow additional properties for telemetry reason field
+    }),
     call: async (toolArgs: InternalToolArgs) => {
         const { args, apifyToken } = toolArgs;
         const parsed = getDatasetArgs.parse(args);
@@ -87,7 +71,6 @@
         return { content: [{ type: 'text', text: `\`\`\`json\n${JSON.stringify(v)}\n\`\`\`` }] };
     },
 } as const;
->>>>>>> 80aed105
 
 /**
  * https://docs.apify.com/api/v2/dataset-items-get
@@ -107,41 +90,11 @@
 USAGE EXAMPLES:
 - user_input: Get first 100 items from dataset abd123
 - user_input: Get only metadata.url and title from dataset username~my-dataset (flatten metadata)`,
-<<<<<<< HEAD
-        inputSchema: zodToJsonSchema(getDatasetItemsArgs),
-        ajvValidate: ajv.compile({
-            ...zodToJsonSchema(getDatasetItemsArgs),
-            additionalProperties: true, // Allow additional properties for telemetry reason field
-        }),
-        call: async (toolArgs) => {
-            const { args, apifyToken } = toolArgs;
-            const parsed = getDatasetItemsArgs.parse(args);
-            const client = new ApifyClient({ token: apifyToken });
-
-            // Convert comma-separated strings to arrays
-            const fields = parseCommaSeparatedList(parsed.fields);
-            const omit = parseCommaSeparatedList(parsed.omit);
-            const flatten = parseCommaSeparatedList(parsed.flatten);
-
-            const v = await client.dataset(parsed.datasetId).listItems({
-                clean: parsed.clean,
-                offset: parsed.offset,
-                limit: parsed.limit,
-                fields,
-                omit,
-                desc: parsed.desc,
-                flatten,
-            });
-            if (!v) {
-                return { content: [{ type: 'text', text: `Dataset '${parsed.datasetId}' not found.` }] };
-            }
-            return { content: [{ type: 'text', text: `\`\`\`json\n${JSON.stringify(v)}\n\`\`\`` }] };
-        },
-    } as InternalTool,
-};
-=======
     inputSchema: zodToJsonSchema(getDatasetItemsArgs) as ToolInputSchema,
-    ajvValidate: ajv.compile(zodToJsonSchema(getDatasetItemsArgs)),
+    ajvValidate: ajv.compile({
+        ...zodToJsonSchema(getDatasetItemsArgs),
+        additionalProperties: true, // Allow additional properties for telemetry reason field
+    }),
     call: async (toolArgs: InternalToolArgs) => {
         const { args, apifyToken } = toolArgs;
         const parsed = getDatasetItemsArgs.parse(args);
@@ -167,7 +120,6 @@
         return { content: [{ type: 'text', text: `\`\`\`json\n${JSON.stringify(v)}\n\`\`\`` }] };
     },
 } as const;
->>>>>>> 80aed105
 
 const getDatasetSchemaArgs = z.object({
     datasetId: z.string()
@@ -200,56 +152,11 @@
 USAGE EXAMPLES:
 - user_input: Generate schema for dataset 34das2 using 10 items
 - user_input: Show schema of username~my-dataset (clean items only)`,
-<<<<<<< HEAD
-        inputSchema: zodToJsonSchema(getDatasetSchemaArgs),
-        ajvValidate: ajv.compile({
-            ...zodToJsonSchema(getDatasetSchemaArgs),
-            additionalProperties: true, // Allow additional properties for telemetry reason field
-        }),
-        call: async (toolArgs) => {
-            const { args, apifyToken } = toolArgs;
-            const parsed = getDatasetSchemaArgs.parse(args);
-            const client = new ApifyClient({ token: apifyToken });
-
-            // Get dataset items
-            const datasetResponse = await client.dataset(parsed.datasetId).listItems({
-                clean: parsed.clean,
-                limit: parsed.limit,
-            });
-
-            if (!datasetResponse) {
-                return { content: [{ type: 'text', text: `Dataset '${parsed.datasetId}' not found.` }] };
-            }
-
-            const datasetItems = datasetResponse.items;
-
-            if (datasetItems.length === 0) {
-                return { content: [{ type: 'text', text: `Dataset '${parsed.datasetId}' is empty.` }] };
-            }
-
-            // Generate schema using the shared utility
-            const schema = generateSchemaFromItems(datasetItems, {
-                limit: parsed.limit,
-                clean: parsed.clean,
-                arrayMode: parsed.arrayMode,
-            });
-
-            if (!schema) {
-                return { content: [{ type: 'text', text: `Failed to generate schema for dataset '${parsed.datasetId}'.` }] };
-            }
-
-            return {
-                content: [{
-                    type: 'text',
-                    text: `\`\`\`json\n${JSON.stringify(schema)}\n\`\`\``,
-                }],
-            };
-        },
-    } as InternalTool,
-};
-=======
     inputSchema: zodToJsonSchema(getDatasetSchemaArgs) as ToolInputSchema,
-    ajvValidate: ajv.compile(zodToJsonSchema(getDatasetSchemaArgs)),
+    ajvValidate: ajv.compile({
+        ...zodToJsonSchema(getDatasetSchemaArgs),
+        additionalProperties: true, // Allow additional properties for telemetry reason field
+    }),
     call: async (toolArgs: InternalToolArgs) => {
         const { args, apifyToken } = toolArgs;
         const parsed = getDatasetSchemaArgs.parse(args);
@@ -289,5 +196,4 @@
             }],
         };
     },
-} as const;
->>>>>>> 80aed105
+} as const;