import type { Client } from '@modelcontextprotocol/sdk/client/index.js';
import { Ajv } from 'ajv';
import type { ActorCallOptions, ActorRun, PaginatedList } from 'apify-client';
import { z } from 'zod';
import zodToJsonSchema from 'zod-to-json-schema';

import log from '@apify/log';

import { ApifyClient } from '../apify-client.js';
import {
    ACTOR_ADDITIONAL_INSTRUCTIONS,
    ACTOR_MAX_MEMORY_MBYTES,
    HelperTools,
} from '../const.js';
import { getActorMCPServerPath, getActorMCPServerURL } from '../mcp/actors.js';
import { connectMCPClient } from '../mcp/client.js';
import { getMCPServerTools } from '../mcp/proxy.js';
import { actorDefinitionPrunedCache } from '../state.js';
import type { ActorDefinitionStorage, ActorInfo, ToolEntry } from '../types.js';
import { getActorDefinitionStorageFieldNames } from '../utils/actor.js';
import { fetchActorDetails } from '../utils/actor-details.js';
import { getValuesByDotKeys } from '../utils/generic.js';
import type { ProgressTracker } from '../utils/progress.js';
import { getActorDefinition } from './build.js';
import { actorNameToToolName, fixedAjvCompile, getToolSchemaID, transformActorInputSchemaProperties } from './utils.js';

const ajv = new Ajv({ coerceTypes: 'array', strict: false });

// Define a named return type for callActorGetDataset
export type CallActorGetDatasetResult = {
    runId: string;
    datasetId: string;
    items: PaginatedList<Record<string, unknown>>;
};

/**
 * Calls an Apify actor and retrieves the dataset items.
 *
 *
 * It requires the `APIFY_TOKEN` environment variable to be set.
 * If the `APIFY_IS_AT_HOME` the dataset items are pushed to the Apify dataset.
 *
 * @param {string} actorName - The name of the actor to call.
 * @param {ActorCallOptions} callOptions - The options to pass to the actor.
 * @param {unknown} input - The input to pass to the actor.
 * @param {string} apifyToken - The Apify token to use for authentication.
 * @param {ProgressTracker} progressTracker - Optional progress tracker for real-time updates.
 * @param {AbortSignal} abortSignal - Optional abort signal to cancel the actor run.
 * @returns {Promise<CallActorGetDatasetResult | null>} - A promise that resolves to an object containing the actor run and dataset items.
 * @throws {Error} - Throws an error if the `APIFY_TOKEN` is not set
 */
export async function callActorGetDataset(
    actorName: string,
    input: unknown,
    apifyToken: string,
    callOptions: ActorCallOptions | undefined,
    progressTracker?: ProgressTracker | null,
): Promise<CallActorGetDatasetResult>; // Without abort signal Result or Error is returned
export async function callActorGetDataset(
    actorName: string,
    input: unknown,
    apifyToken: string,
    callOptions: ActorCallOptions | undefined,
    progressTracker: ProgressTracker | null,
    abortSignal: AbortSignal,
): Promise<CallActorGetDatasetResult | null>; // With abort signal, null is returned if the actor was aborted by the client
export async function callActorGetDataset(
    actorName: string,
    input: unknown,
    apifyToken: string,
    callOptions: ActorCallOptions | undefined = undefined,
    progressTracker?: ProgressTracker | null,
    abortSignal?: AbortSignal,
): Promise<CallActorGetDatasetResult | null> {
    const CLIENT_ABORT = Symbol('CLIENT_ABORT'); // Just internal symbol to identify client abort
    try {
        const client = new ApifyClient({ token: apifyToken });
        const actorClient = client.actor(actorName);

        // Start the actor run
        const actorRun: ActorRun = await actorClient.start(input, callOptions);

        // Start progress tracking if tracker is provided
        if (progressTracker) {
            progressTracker.startActorRunUpdates(actorRun.id, apifyToken, actorName);
        }

        // Create abort promise that handles both API abort and race rejection
        const abortPromise = async () => new Promise<typeof CLIENT_ABORT>((resolve) => {
            abortSignal?.addEventListener('abort', async () => {
                // Abort the actor run via API
                try {
                    await client.run(actorRun.id).abort({ gracefully: true });
                } catch (e) {
                    log.error('Error aborting Actor run', { error: e, runId: actorRun.id });
                }
                // Reject to stop waiting
                resolve(CLIENT_ABORT);
            }, { once: true });
        });

        // Wait for completion or cancellation
        const potentialAbortedRun = await Promise.race([
            client.run(actorRun.id).waitForFinish(),
            ...(abortSignal ? [abortPromise()] : []),
        ]);

        if (potentialAbortedRun === CLIENT_ABORT) {
            log.info('Actor run aborted by client', { actorName, input });
            return null;
        }
        const completedRun = potentialAbortedRun as ActorRun;

        // Process the completed run
        const dataset = client.dataset(completedRun.defaultDatasetId);
        const [items, defaultBuild] = await Promise.all([
            dataset.listItems(),
            (await actorClient.defaultBuild()).get(),
        ]);

        // Get important properties from storage view definitions and if available return only those properties
        const storageDefinition = defaultBuild?.actorDefinition?.storages?.dataset as ActorDefinitionStorage | undefined;
        const importantProperties = getActorDefinitionStorageFieldNames(storageDefinition || {});
        if (importantProperties.length > 0) {
            items.items = items.items.map((item) => {
                return getValuesByDotKeys(item, importantProperties);
            });
        }

        log.debug('Actor finished', { actorName, itemCount: items.count });
        return { runId: actorRun.id, datasetId: completedRun.defaultDatasetId, items };
    } catch (error) {
        log.error('Error calling actor', { error, actorName, input });
        throw new Error(`Error calling Actor: ${error}`);
    }
}

/**
 * This function is used to fetch normal non-MCP server Actors as a tool.
 *
 * Fetches actor input schemas by Actor IDs or Actor full names and creates MCP tools.
 *
 * This function retrieves the input schemas for the specified actors and compiles them into MCP tools.
 * It uses the AJV library to validate the input schemas.
 *
 * Tool name can't contain /, so it is replaced with _
 *
 * The input schema processing workflow:
 * 1. Properties are marked as required using markInputPropertiesAsRequired() to add "REQUIRED" prefix to descriptions
 * 2. Nested properties are built by analyzing editor type (proxy, requestListSources) using buildNestedProperties()
 * 3. Properties are filtered using filterSchemaProperties()
 * 4. Properties are shortened using shortenProperties()
 * 5. Enums are added to descriptions with examples using addEnumsToDescriptionsWithExamples()
 *
 * @param {ActorInfo[]} actorsInfo - An array of ActorInfo objects with webServerMcpPath and actorDefinitionPruned.
 * @returns {Promise<ToolEntry[]>} - A promise that resolves to an array of MCP tools.
 */
export async function getNormalActorsAsTools(
    actorsInfo: ActorInfo[],
): Promise<ToolEntry[]> {
    const tools: ToolEntry[] = [];

    // Zip the results with their corresponding actorIDs
    for (const actorInfo of actorsInfo) {
        const { actorDefinitionPruned } = actorInfo;

        if (actorDefinitionPruned) {
            const schemaID = getToolSchemaID(actorDefinitionPruned.actorFullName);
            if (actorDefinitionPruned.input && 'properties' in actorDefinitionPruned.input && actorDefinitionPruned.input) {
                actorDefinitionPruned.input.properties = transformActorInputSchemaProperties(actorDefinitionPruned.input);
                // Add schema $id, each valid JSON schema should have a unique $id
                // see https://json-schema.org/understanding-json-schema/basics#declaring-a-unique-identifier
                actorDefinitionPruned.input.$id = schemaID;
            }
            try {
                const memoryMbytes = actorDefinitionPruned.defaultRunOptions?.memoryMbytes || ACTOR_MAX_MEMORY_MBYTES;
                const tool: ToolEntry = {
                    type: 'actor',
                    tool: {
                        name: actorNameToToolName(actorDefinitionPruned.actorFullName),
                        actorFullName: actorDefinitionPruned.actorFullName,
                        description: `This tool calls the Actor "${actorDefinitionPruned.actorFullName}" and retrieves its output results. Use this tool instead of the "${HelperTools.ACTOR_CALL}" if user requests to use this specific Actor.
Actor description: ${actorDefinitionPruned.description}
Instructions: ${ACTOR_ADDITIONAL_INSTRUCTIONS}`,
                        inputSchema: actorDefinitionPruned.input
                        // So Actor without input schema works - MCP client expects JSON schema valid output
                        || {
                            type: 'object',
                            properties: {},
                            required: [],
                        },
                        ajvValidate: fixedAjvCompile(ajv, actorDefinitionPruned.input || {}),
                        memoryMbytes: memoryMbytes > ACTOR_MAX_MEMORY_MBYTES ? ACTOR_MAX_MEMORY_MBYTES : memoryMbytes,
                    },
                };
                tools.push(tool);
            } catch (validationError) {
                log.error('Failed to compile AJV schema for Actor', { actorName: actorDefinitionPruned.actorFullName, error: validationError });
            }
        }
    }
    return tools;
}

async function getMCPServersAsTools(
    actorsInfo: ActorInfo[],
    apifyToken: string,
): Promise<ToolEntry[]> {
    const actorsMCPServerTools: ToolEntry[] = [];
    for (const actorInfo of actorsInfo) {
        const actorId = actorInfo.actorDefinitionPruned.id;
        if (!actorInfo.webServerMcpPath) {
            log.warning('Actor does not have a web server MCP path, skipping', {
                actorFullName: actorInfo.actorDefinitionPruned.actorFullName,
                actorId,
            });
            continue;
        }
        const mcpServerUrl = await getActorMCPServerURL(
            actorInfo.actorDefinitionPruned.id, // Real ID of the Actor
            actorInfo.webServerMcpPath,
        );
        log.debug('Retrieved MCP server URL for Actor', {
            actorFullName: actorInfo.actorDefinitionPruned.actorFullName,
            actorId,
            mcpServerUrl,
        });

        let client: Client | undefined;
        try {
            client = await connectMCPClient(mcpServerUrl, apifyToken);
            const serverTools = await getMCPServerTools(actorId, client, mcpServerUrl);
            actorsMCPServerTools.push(...serverTools);
        } finally {
            if (client) await client.close();
        }
    }

    return actorsMCPServerTools;
}

export async function getActorsAsTools(
    actorIdsOrNames: string[],
    apifyToken: string,
): Promise<ToolEntry[]> {
    log.debug('Fetching actors as tools', { actorNames: actorIdsOrNames });

    const actorsInfo: (ActorInfo | null)[] = await Promise.all(
        actorIdsOrNames.map(async (actorIdOrName) => {
            const actorDefinitionPrunedCached = actorDefinitionPrunedCache.get(actorIdOrName);
            if (actorDefinitionPrunedCached) {
                return {
                    actorDefinitionPruned: actorDefinitionPrunedCached,
                    webServerMcpPath: getActorMCPServerPath(actorDefinitionPrunedCached),

                } as ActorInfo;
            }

            const actorDefinitionPruned = await getActorDefinition(actorIdOrName, apifyToken);
            if (!actorDefinitionPruned) {
                log.error('Actor not found or definition is not available', { actorName: actorIdOrName });
                return null;
            }
            // Cache the pruned Actor definition
            actorDefinitionPrunedCache.set(actorIdOrName, actorDefinitionPruned);
            return {
                actorDefinitionPruned,
                webServerMcpPath: getActorMCPServerPath(actorDefinitionPruned),
            } as ActorInfo;
        }),
    );

    const clonedActors = structuredClone(actorsInfo);

    // Filter out nulls and separate Actors with MCP servers and normal Actors
    const actorMCPServersInfo = clonedActors.filter((actorInfo) => actorInfo && actorInfo.webServerMcpPath) as ActorInfo[];
    const normalActorsInfo = clonedActors.filter((actorInfo) => actorInfo && !actorInfo.webServerMcpPath) as ActorInfo[];

    const [normalTools, mcpServerTools] = await Promise.all([
        getNormalActorsAsTools(normalActorsInfo),
        getMCPServersAsTools(actorMCPServersInfo, apifyToken),
    ]);

    return [...normalTools, ...mcpServerTools];
}

const callActorArgs = z.object({
    actor: z.string()
        .describe('The name of the Actor to call. For example, "apify/rag-web-browser".'),
    step: z.enum(['info', 'call'])
        .default('info')
        .describe(`Step to perform: "info" to get Actor details and input schema (required first step), "call" to execute the Actor (only after getting info).`),
    input: z.object({}).passthrough()
        .optional()
        .describe(`The input JSON to pass to the Actor. For example, {"query": "apify", "maxResults": 5, "outputFormats": ["markdown"]}. Required only when step is "call".`),
    callOptions: z.object({
        memory: z.number()
            .min(128, 'Memory must be at least 128 MB')
            .max(32768, 'Memory cannot exceed 32 GB (32768 MB)')
            .optional()
            .describe(`Memory allocation for the Actor in MB. Must be a power of 2 (e.g., 128, 256, 512, 1024, 2048, 4096, 8192, 16384, 32768). Minimum: 128 MB, Maximum: 32768 MB (32 GB).`),
        timeout: z.number()
            .min(0, 'Timeout must be 0 or greater')
            .optional()
            .describe(`Maximum runtime for the Actor in seconds. After this time elapses, the Actor will be automatically terminated. Use 0 for infinite timeout (no time limit). Minimum: 0 seconds (infinite).`),
    }).optional()
        .describe('Optional call options for the Actor run configuration.'),
});

export const callActor: ToolEntry = {
    type: 'internal',
    tool: {
        name: HelperTools.ACTOR_CALL,
        actorFullName: HelperTools.ACTOR_CALL,
        description: `Call Any Actor from Apify Store - Two-Step Process

This tool uses a mandatory two-step process to safely call any Actor from the Apify store.

USAGE:
• ONLY for Actors that are NOT available as dedicated tools
• If a dedicated tool exists (e.g., ${actorNameToToolName('apify/rag-web-browser')}), use that instead

MANDATORY TWO-STEP WORKFLOW:

Step 1: Get Actor Info (step="info", default)
• First call this tool with step="info" to get Actor details and input schema
• This returns the Actor description, documentation, and required input schema
• You MUST do this step first - it's required to understand how to call the Actor

Step 2: Call Actor (step="call") 
• Only after step 1, call again with step="call" and proper input based on the schema
• This executes the Actor and returns the results

The step parameter enforces this workflow - you cannot call an Actor without first getting its info.`,
        inputSchema: zodToJsonSchema(callActorArgs),
        ajvValidate: ajv.compile(zodToJsonSchema(callActorArgs)),
        call: async (toolArgs) => {
            const { args, apifyToken, progressTracker } = toolArgs;
            const { actor: actorName, step, input, callOptions } = callActorArgs.parse(args);

            try {
                if (step === 'info') {
                    // Step 1: Return actor card and schema directly
                    const details = await fetchActorDetails(apifyToken, actorName);
                    if (!details) {
                        return {
                            content: [{ type: 'text', text: `Actor information for '${actorName}' was not found. Please check the Actor ID or name and ensure the Actor exists.` }],
                        };
                    }
                    return {
                        content: [
                            { type: 'text', text: `**Input Schema:**\n${JSON.stringify(details.inputSchema, null, 0)}` },
                        ],
                    };
                }
                // Step 2: Call the Actor
                if (!input) {
                    return {
                        content: [
                            { type: 'text', text: `Input is required when step="call". Please provide the input parameter based on the Actor's input schema.` },
                        ],
                    };
                }

                const [actor] = await getActorsAsTools([actorName], apifyToken);

                if (!actor) {
                    return {
                        content: [
                            { type: 'text', text: `Actor '${actorName}' not found.` },
                        ],
                    };
                }

                if (!actor.tool.ajvValidate(input)) {
                    const { errors } = actor.tool.ajvValidate;
                    if (errors && errors.length > 0) {
                        return {
                            content: [
                                { type: 'text', text: `Input validation failed for Actor '${actorName}': ${errors.map((e) => e.message).join(', ')}` },
                                { type: 'json', json: actor.tool.inputSchema },
                            ],
                        };
                    }
                }

                const { runId, datasetId, items } = await callActorGetDataset(
                    actorName,
                    input,
                    apifyToken,
                    callOptions,
                    progressTracker,
                );

                const content = [
                    { type: 'text', text: `Actor finished with runId: ${runId}, datasetId ${datasetId}` },
                ];

                const itemContents = items.items.map((item: Record<string, unknown>) => ({
                    type: 'text',
                    text: JSON.stringify(item),
                }));
                content.push(...itemContents);

                return { content };
            } catch (error) {
<<<<<<< HEAD
                if (error instanceof Error && error.message === 'Operation cancelled') {
                    // Receivers of cancellation notifications SHOULD NOT send a response for the cancelled request
                    // https://modelcontextprotocol.io/specification/2025-06-18/basic/utilities/cancellation#behavior-requirements
                    return { };
                }
                log.error('Error calling Actor', { error });
=======
                log.error('Error with Actor operation', { error, actorName, step });
>>>>>>> ff565f7a
                return {
                    content: [
                        { type: 'text', text: `Error with Actor operation: ${error instanceof Error ? error.message : String(error)}` },
                    ],
                };
            }
        },
    },
};<|MERGE_RESOLUTION|>--- conflicted
+++ resolved
@@ -404,16 +404,12 @@
 
                 return { content };
             } catch (error) {
-<<<<<<< HEAD
                 if (error instanceof Error && error.message === 'Operation cancelled') {
                     // Receivers of cancellation notifications SHOULD NOT send a response for the cancelled request
                     // https://modelcontextprotocol.io/specification/2025-06-18/basic/utilities/cancellation#behavior-requirements
                     return { };
                 }
-                log.error('Error calling Actor', { error });
-=======
                 log.error('Error with Actor operation', { error, actorName, step });
->>>>>>> ff565f7a
                 return {
                     content: [
                         { type: 'text', text: `Error with Actor operation: ${error instanceof Error ? error.message : String(error)}` },
