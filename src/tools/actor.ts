--- conflicted
+++ resolved
@@ -28,11 +28,7 @@
 import type { JsonSchemaProperty } from '../utils/schema-generation.js';
 import { generateSchemaFromItems } from '../utils/schema-generation.js';
 import { getActorDefinition } from './build.js';
-import {
-    actorNameToToolName,
-    buildActorInputSchema,
-    fixedAjvCompile,
-} from './utils.js';
+import { actorNameToToolName, buildActorInputSchema, fixedAjvCompile } from './utils.js';
 
 // Define a named return type for callActorGetDataset
 export type CallActorGetDatasetResult = {
@@ -165,7 +161,6 @@
     for (const actorInfo of actorsInfo) {
         const { actorDefinitionPruned } = actorInfo;
 
-<<<<<<< HEAD
         if (!actorDefinitionPruned) continue;
 
         const isRag = actorDefinitionPruned.actorFullName === RAG_WEB_BROWSER;
@@ -176,42 +171,6 @@
 Actor description: ${actorDefinitionPruned.description}`;
         if (isRag) {
             description += RAG_WEB_BROWSER_ADDITIONAL_DESC;
-=======
-        if (actorDefinitionPruned) {
-            const schemaID = getToolSchemaID(actorDefinitionPruned.actorFullName);
-            if (actorDefinitionPruned.input && 'properties' in actorDefinitionPruned.input && actorDefinitionPruned.input) {
-                actorDefinitionPruned.input.properties = transformActorInputSchemaProperties(actorDefinitionPruned.input);
-                // Add schema $id, each valid JSON schema should have a unique $id
-                // see https://json-schema.org/understanding-json-schema/basics#declaring-a-unique-identifier
-                actorDefinitionPruned.input.$id = schemaID;
-            }
-            try {
-                const memoryMbytes = actorDefinitionPruned.defaultRunOptions?.memoryMbytes || ACTOR_MAX_MEMORY_MBYTES;
-                const tool: ToolEntry = {
-                    type: 'actor',
-                    tool: {
-                        name: actorNameToToolName(actorDefinitionPruned.actorFullName),
-                        actorFullName: actorDefinitionPruned.actorFullName,
-                        description: `This tool calls the Actor "${actorDefinitionPruned.actorFullName}" and retrieves its output results. Use this tool instead of the "${HelperTools.ACTOR_CALL}" if user requests to use this specific Actor.
-Actor description: ${actorDefinitionPruned.description}
-Instructions: ${ACTOR_ADDITIONAL_INSTRUCTIONS}`,
-                        inputSchema: actorDefinitionPruned.input
-                            // So Actor without input schema works - MCP client expects JSON schema valid output
-                            || {
-                                type: 'object',
-                                properties: {},
-                                required: [],
-                            },
-                        // Additional props true to allow skyfire-pay-id
-                        ajvValidate: fixedAjvCompile(ajv, { ...actorDefinitionPruned.input, additionalProperties: true }),
-                        memoryMbytes: memoryMbytes > ACTOR_MAX_MEMORY_MBYTES ? ACTOR_MAX_MEMORY_MBYTES : memoryMbytes,
-                    },
-                };
-                tools.push(tool);
-            } catch (validationError) {
-                log.error('Failed to compile AJV schema for Actor', { actorName: actorDefinitionPruned.actorFullName, error: validationError });
-            }
->>>>>>> cdffc3e8
         }
 
         const memoryMbytes = Math.min(
@@ -390,7 +349,6 @@
 
 MANDATORY TWO-STEP-WORKFLOW:
 Step 1: Get Actor Info (step="info", default)
-<<<<<<< HEAD
 - First call this tool with step="info" to get Actor details and input schema
 - This returns the Actor description, documentation, and required input schema
 - You MUST do this step first - it's required to understand how to call the Actor
@@ -399,22 +357,6 @@
 - Only after step 1, call again with step="call" and proper input based on the schema
 - This calls and runs the Actor. It will create an output as an Apify dataset (with datasetId).
 - This step returns a dataset preview, typically JSON-formatted tabular data.
-=======
-• First call this tool with step="info" to get Actor details and input schema
-• For regular Actors: returns the Actor input schema
-• For MCP server Actors: returns list of available tools with their schemas
-• You MUST do this step first - it's required to understand how to call the Actor
-
-Step 2: Call Actor (step="call")
-• Only after step 1, call again with step="call" and proper input based on the schema
-• For regular Actors: executes the Actor and returns results
-• For MCP server Actors: use format "actor-name:tool-name" to call specific tools
-
-MCP SERVER ACTORS:
-• For MCP server actors, step="info" lists available tools instead of input schema
-• To call an MCP tool, use actor name format: "actor-name:tool-name" with step="call"
-• Example: actor="apify/my-mcp-actor:search-tool", step="call", input={...}
->>>>>>> cdffc3e8
 
 EXAMPLES:
 - user_input: Get instagram posts using apify/instagram-scraper`,
