import type { Client } from '@modelcontextprotocol/sdk/client/index.js';
import type { ActorCallOptions, ActorRun } from 'apify-client';
import { z } from 'zod';
import zodToJsonSchema from 'zod-to-json-schema';

import log from '@apify/log';

import { ApifyClient } from '../apify-client.js';
import {
    ACTOR_ADDITIONAL_INSTRUCTIONS,
    ACTOR_MAX_MEMORY_MBYTES,
    HelperTools,
    SKYFIRE_TOOL_INSTRUCTIONS,
    TOOL_MAX_OUTPUT_CHARS,
} from '../const.js';
import { getActorMCPServerPath, getActorMCPServerURL } from '../mcp/actors.js';
import { connectMCPClient } from '../mcp/client.js';
import { getMCPServerTools } from '../mcp/proxy.js';
import { actorDefinitionPrunedCache } from '../state.js';
import type { ActorDefinitionStorage, ActorInfo, ApifyToken, DatasetItem, ToolEntry } from '../types.js';
import { ensureOutputWithinCharLimit, getActorDefinitionStorageFieldNames } from '../utils/actor.js';
import { fetchActorDetails } from '../utils/actor-details.js';
import { buildActorResponseContent } from '../utils/actor-response.js';
import { ajv } from '../utils/ajv.js';
import type { ProgressTracker } from '../utils/progress.js';
import type { JsonSchemaProperty } from '../utils/schema-generation.js';
import { generateSchemaFromItems } from '../utils/schema-generation.js';
import { getActorDefinition } from './build.js';
import { actorNameToToolName, fixedAjvCompile, getToolSchemaID, transformActorInputSchemaProperties } from './utils.js';

// Define a named return type for callActorGetDataset
export type CallActorGetDatasetResult = {
    runId: string;
    datasetId: string;
    itemCount: number;
    schema: JsonSchemaProperty;
    previewItems: DatasetItem[];
};

/**
 * Calls an Apify Actor and retrieves metadata about the dataset results.
 *
 * This function executes an Actor and returns summary information instead with a result items preview of the full dataset
 * to prevent overwhelming responses. The actual data can be retrieved using the get-actor-output tool.
 *
 * It requires the `APIFY_TOKEN` environment variable to be set.
 * If the `APIFY_IS_AT_HOME` the dataset items are pushed to the Apify dataset.
 *
 * @param {string} actorName - The name of the Actor to call.
 * @param {unknown} input - The input to pass to the actor.
 * @param {ApifyClient} apifyClient - The Apify client to use for authentication.
 * @param {ActorCallOptions} callOptions - The options to pass to the Actor.
 * @param {ProgressTracker} progressTracker - Optional progress tracker for real-time updates.
 * @param {AbortSignal} abortSignal - Optional abort signal to cancel the actor run.
 * @returns {Promise<CallActorGetDatasetResult | null>} - A promise that resolves to an object containing the actor run and dataset items.
 * @throws {Error} - Throws an error if the `APIFY_TOKEN` is not set
 */
export async function callActorGetDataset(
    actorName: string,
    input: unknown,
    apifyClient: ApifyClient,
    callOptions: ActorCallOptions | undefined = undefined,
    progressTracker?: ProgressTracker | null,
    abortSignal?: AbortSignal,
): Promise<CallActorGetDatasetResult | null> {
    const CLIENT_ABORT = Symbol('CLIENT_ABORT'); // Just internal symbol to identify client abort
    const actorClient = apifyClient.actor(actorName);

    // Start the actor run
    const actorRun: ActorRun = await actorClient.start(input, callOptions);

    // Start progress tracking if tracker is provided
    if (progressTracker) {
        progressTracker.startActorRunUpdates(actorRun.id, apifyClient, actorName);
    }

    // Create abort promise that handles both API abort and race rejection
    const abortPromise = async () => new Promise<typeof CLIENT_ABORT>((resolve) => {
        abortSignal?.addEventListener('abort', async () => {
            // Abort the actor run via API
            try {
                await apifyClient.run(actorRun.id).abort({ gracefully: false });
            } catch (e) {
                log.error('Error aborting Actor run', { error: e, runId: actorRun.id });
            }
            // Reject to stop waiting
            resolve(CLIENT_ABORT);
        }, { once: true });
    });

    // Wait for completion or cancellation
    const potentialAbortedRun = await Promise.race([
        apifyClient.run(actorRun.id).waitForFinish(),
        ...(abortSignal ? [abortPromise()] : []),
    ]);

    if (potentialAbortedRun === CLIENT_ABORT) {
        log.info('Actor run aborted by client', { actorName, input });
        return null;
    }
    const completedRun = potentialAbortedRun as ActorRun;

    // Process the completed run
    const dataset = apifyClient.dataset(completedRun.defaultDatasetId);
    const [datasetItems, defaultBuild] = await Promise.all([
        dataset.listItems(),
        (await actorClient.defaultBuild()).get(),
    ]);

    // Generate schema using the shared utility
    const generatedSchema = generateSchemaFromItems(datasetItems.items, {
        clean: true,
        arrayMode: 'all',
    });
    const schema = generatedSchema || { type: 'object', properties: {} };

    /**
     * Get important fields that are using in any dataset view as they MAY be used in filtering to ensure the output fits
     * the tool output limits. Client has to use the get-actor-output tool to retrieve the full dataset or filtered out fields.
     */
    const storageDefinition = defaultBuild?.actorDefinition?.storages?.dataset as ActorDefinitionStorage | undefined;
    const importantProperties = getActorDefinitionStorageFieldNames(storageDefinition || {});
    const previewItems = ensureOutputWithinCharLimit(datasetItems.items, importantProperties, TOOL_MAX_OUTPUT_CHARS);

    return {
        runId: actorRun.id,
        datasetId: completedRun.defaultDatasetId,
        itemCount: datasetItems.count,
        schema,
        previewItems,
    };
}

/**
 * This function is used to fetch normal non-MCP server Actors as a tool.
 *
 * Fetches Actor input schemas by Actor IDs or Actor full names and creates MCP tools.
 *
 * This function retrieves the input schemas for the specified Actors and compiles them into MCP tools.
 * It uses the AJV library to validate the input schemas.
 *
 * Tool name can't contain /, so it is replaced with _
 *
 * The input schema processing workflow:
 * 1. Properties are marked as required using markInputPropertiesAsRequired() to add "REQUIRED" prefix to descriptions
 * 2. Nested properties are built by analyzing editor type (proxy, requestListSources) using buildNestedProperties()
 * 3. Properties are filtered using filterSchemaProperties()
 * 4. Properties are shortened using shortenProperties()
 * 5. Enums are added to descriptions with examples using addEnumsToDescriptionsWithExamples()
 *
 * @param {ActorInfo[]} actorsInfo - An array of ActorInfo objects with webServerMcpPath and actorDefinitionPruned.
 * @returns {Promise<ToolEntry[]>} - A promise that resolves to an array of MCP tools.
 */
export async function getNormalActorsAsTools(
    actorsInfo: ActorInfo[],
): Promise<ToolEntry[]> {
    const tools: ToolEntry[] = [];

    // Zip the results with their corresponding actorIDs
    for (const actorInfo of actorsInfo) {
        const { actorDefinitionPruned } = actorInfo;

        if (actorDefinitionPruned) {
            const schemaID = getToolSchemaID(actorDefinitionPruned.actorFullName);
            if (actorDefinitionPruned.input && 'properties' in actorDefinitionPruned.input && actorDefinitionPruned.input) {
                actorDefinitionPruned.input.properties = transformActorInputSchemaProperties(actorDefinitionPruned.input);
                // Add schema $id, each valid JSON schema should have a unique $id
                // see https://json-schema.org/understanding-json-schema/basics#declaring-a-unique-identifier
                actorDefinitionPruned.input.$id = schemaID;
            }
            try {
                const memoryMbytes = actorDefinitionPruned.defaultRunOptions?.memoryMbytes || ACTOR_MAX_MEMORY_MBYTES;
                const tool: ToolEntry = {
                    type: 'actor',
                    tool: {
                        name: actorNameToToolName(actorDefinitionPruned.actorFullName),
                        actorFullName: actorDefinitionPruned.actorFullName,
                        description: `This tool calls the Actor "${actorDefinitionPruned.actorFullName}" and retrieves its output results. Use this tool instead of the "${HelperTools.ACTOR_CALL}" if user requests to use this specific Actor.
Actor description: ${actorDefinitionPruned.description}
Instructions: ${ACTOR_ADDITIONAL_INSTRUCTIONS}`,
                        inputSchema: actorDefinitionPruned.input
                        // So Actor without input schema works - MCP client expects JSON schema valid output
                        || {
                            type: 'object',
                            properties: {},
                            required: [],
                        },
                        // Additional props true to allow skyfire-pay-id
                        ajvValidate: fixedAjvCompile(ajv, { ...actorDefinitionPruned.input, additionalProperties: true }),
                        memoryMbytes: memoryMbytes > ACTOR_MAX_MEMORY_MBYTES ? ACTOR_MAX_MEMORY_MBYTES : memoryMbytes,
                    },
                };
                tools.push(tool);
            } catch (validationError) {
                log.error('Failed to compile AJV schema for Actor', { actorName: actorDefinitionPruned.actorFullName, error: validationError });
            }
        }
    }
    return tools;
}

async function getMCPServersAsTools(
    actorsInfo: ActorInfo[],
    apifyToken: ApifyToken,
): Promise<ToolEntry[]> {
<<<<<<< HEAD
    // Process all actors in parallel
    const actorToolPromises = actorsInfo.map(async (actorInfo) => {
=======
    /**
     * This is case for the Skyfire request without any Apify token, we do not support
     * standby Actors in this case so we can skip MCP servers since they would fail anyway (they are standby Actors).
     */
    if (apifyToken === null || apifyToken === undefined) {
        return [];
    }

    const actorsMCPServerTools: ToolEntry[] = [];
    for (const actorInfo of actorsInfo) {
>>>>>>> f026fbbe
        const actorId = actorInfo.actorDefinitionPruned.id;
        if (!actorInfo.webServerMcpPath) {
            log.warning('Actor does not have a web server MCP path, skipping', {
                actorFullName: actorInfo.actorDefinitionPruned.actorFullName,
                actorId,
            });
            return [];
        }

        const mcpServerUrl = await getActorMCPServerURL(
            actorInfo.actorDefinitionPruned.id, // Real ID of the Actor
            actorInfo.webServerMcpPath,
        );
        log.debug('Retrieved MCP server URL for Actor', {
            actorFullName: actorInfo.actorDefinitionPruned.actorFullName,
            actorId,
            mcpServerUrl,
        });

        let client: Client | null = null;
        try {
            client = await connectMCPClient(mcpServerUrl, apifyToken);
            if (!client) {
                // Skip this Actor, connectMCPClient will log the error
                return [];
            }
            const serverTools = await getMCPServerTools(actorId, client, mcpServerUrl);
            return serverTools;
        } finally {
            if (client) await client.close();
        }
    });

    // Wait for all actors to be processed in parallel
    const actorToolsArrays = await Promise.all(actorToolPromises);

    // Flatten the arrays of tools
    return actorToolsArrays.flat();
}

export async function getActorsAsTools(
    actorIdsOrNames: string[],
    apifyClient: ApifyClient,
): Promise<ToolEntry[]> {
    log.debug('Fetching Actors as tools', { actorNames: actorIdsOrNames });

    const actorsInfo: (ActorInfo | null)[] = await Promise.all(
        actorIdsOrNames.map(async (actorIdOrName) => {
            const actorDefinitionPrunedCached = actorDefinitionPrunedCache.get(actorIdOrName);
            if (actorDefinitionPrunedCached) {
                return {
                    actorDefinitionPruned: actorDefinitionPrunedCached,
                    webServerMcpPath: getActorMCPServerPath(actorDefinitionPrunedCached),

                } as ActorInfo;
            }

            const actorDefinitionPruned = await getActorDefinition(actorIdOrName, apifyClient);
            if (!actorDefinitionPruned) {
                log.error('Actor not found or definition is not available', { actorName: actorIdOrName });
                return null;
            }
            // Cache the pruned Actor definition
            actorDefinitionPrunedCache.set(actorIdOrName, actorDefinitionPruned);
            return {
                actorDefinitionPruned,
                webServerMcpPath: getActorMCPServerPath(actorDefinitionPruned),
            } as ActorInfo;
        }),
    );

    const clonedActors = structuredClone(actorsInfo);

    // Filter out nulls and separate Actors with MCP servers and normal Actors
    const actorMCPServersInfo = clonedActors.filter((actorInfo) => actorInfo && actorInfo.webServerMcpPath) as ActorInfo[];
    const normalActorsInfo = clonedActors.filter((actorInfo) => actorInfo && !actorInfo.webServerMcpPath) as ActorInfo[];

    const [normalTools, mcpServerTools] = await Promise.all([
        getNormalActorsAsTools(normalActorsInfo),
        getMCPServersAsTools(actorMCPServersInfo, apifyClient.token),
    ]);

    return [...normalTools, ...mcpServerTools];
}

const callActorArgs = z.object({
    actor: z.string()
        .describe('The name of the Actor to call. For example, "apify/rag-web-browser".'),
    step: z.enum(['info', 'call'])
        .default('info')
        .describe(`Step to perform: "info" to get Actor details and input schema (required first step), "call" to execute the Actor (only after getting info).`),
    input: z.object({}).passthrough()
        .optional()
        .describe(`The input JSON to pass to the Actor. For example, {"query": "apify", "maxResults": 5, "outputFormats": ["markdown"]}. Required only when step is "call".`),
    callOptions: z.object({
        memory: z.number()
            .min(128, 'Memory must be at least 128 MB')
            .max(32768, 'Memory cannot exceed 32 GB (32768 MB)')
            .optional()
            .describe(`Memory allocation for the Actor in MB. Must be a power of 2 (e.g., 128, 256, 512, 1024, 2048, 4096, 8192, 16384, 32768). Minimum: 128 MB, Maximum: 32768 MB (32 GB).`),
        timeout: z.number()
            .min(0, 'Timeout must be 0 or greater')
            .optional()
            .describe(`Maximum runtime for the Actor in seconds. After this time elapses, the Actor will be automatically terminated. Use 0 for infinite timeout (no time limit). Minimum: 0 seconds (infinite).`),
    }).optional()
        .describe('Optional call options for the Actor run configuration.'),
});

export const callActor: ToolEntry = {
    type: 'internal',
    tool: {
        name: HelperTools.ACTOR_CALL,
        actorFullName: HelperTools.ACTOR_CALL,
        description: `Call Any Actor from Apify Store - Two-Step Process

This tool uses a mandatory two-step process to safely call any Actor from the Apify store.

USAGE:
• ONLY for Actors that are NOT available as dedicated tools
• If a dedicated tool exists (e.g., ${actorNameToToolName('apify/rag-web-browser')}), use that instead

MANDATORY TWO-STEP WORKFLOW:

Step 1: Get Actor Info (step="info", default)
• First call this tool with step="info" to get Actor details and input schema
• This returns the Actor description, documentation, and required input schema
• You MUST do this step first - it's required to understand how to call the Actor

Step 2: Call Actor (step="call") 
• Only after step 1, call again with step="call" and proper input based on the schema
• This executes the Actor and returns the results

The step parameter enforces this workflow - you cannot call an Actor without first getting its info.`,
        inputSchema: zodToJsonSchema(callActorArgs),
        ajvValidate: ajv.compile({
            ...zodToJsonSchema(callActorArgs),
            // Additional props true to allow skyfire-pay-id
            additionalProperties: true,
        }),
        call: async (toolArgs) => {
            const { args, apifyToken, progressTracker, extra, apifyMcpServer } = toolArgs;
            const { actor: actorName, step, input, callOptions } = callActorArgs.parse(args);

            try {
                if (step === 'info') {
                    const apifyClient = new ApifyClient({ token: apifyToken });
                    // Step 1: Return Actor card and schema directly
                    const details = await fetchActorDetails(apifyClient, actorName);
                    if (!details) {
                        return {
                            content: [{ type: 'text', text: `Actor information for '${actorName}' was not found. Please check the Actor ID or name and ensure the Actor exists.` }],
                        };
                    }
                    const content = [
                        { type: 'text', text: `**Input Schema:**\n${JSON.stringify(details.inputSchema, null, 0)}` },
                    ];
                    /**
                     * Add Skyfire instructions also in the info step since clients are most likely truncating the long tool description of the call-actor.
                     */
                    if (apifyMcpServer.options.skyfireMode) {
                        content.push({
                            type: 'text',
                            text: SKYFIRE_TOOL_INSTRUCTIONS,
                        });
                    }
                    return { content };
                }

                /**
                 * In Skyfire mode, we check for the presence of `skyfire-pay-id`.
                 * If it is missing, we return instructions to the LLM on how to create it and pass it to the tool.
                 */
                if (apifyMcpServer.options.skyfireMode
                    && args['skyfire-pay-id'] === undefined
                ) {
                    return {
                        content: [{
                            type: 'text',
                            text: SKYFIRE_TOOL_INSTRUCTIONS,
                        }],
                    };
                }

                /**
                 * Create Apify token, for Skyfire mode use `skyfire-pay-id` and for normal mode use `apifyToken`.
                 */
                const apifyClient = apifyMcpServer.options.skyfireMode && typeof args['skyfire-pay-id'] === 'string'
                    ? new ApifyClient({ skyfirePayId: args['skyfire-pay-id'] })
                    : new ApifyClient({ token: apifyToken });

                // Step 2: Call the Actor
                if (!input) {
                    return {
                        content: [
                            { type: 'text', text: `Input is required when step="call". Please provide the input parameter based on the Actor's input schema.` },
                        ],
                    };
                }

                const [actor] = await getActorsAsTools([actorName], apifyClient);

                if (!actor) {
                    return {
                        content: [
                            { type: 'text', text: `Actor '${actorName}' not found.` },
                        ],
                    };
                }

                if (!actor.tool.ajvValidate(input)) {
                    const { errors } = actor.tool.ajvValidate;
                    if (errors && errors.length > 0) {
                        return {
                            content: [
                                { type: 'text', text: `Input validation failed for Actor '${actorName}': ${errors.map((e) => e.message).join(', ')}` },
                                { type: 'text', text: `Input Schema:\n${JSON.stringify(actor.tool.inputSchema)}` },
                            ],
                        };
                    }
                }

                const callResult = await callActorGetDataset(
                    actorName,
                    input,
                    apifyClient,
                    callOptions,
                    progressTracker,
                    extra.signal,
                );

                if (!callResult) {
                    // Receivers of cancellation notifications SHOULD NOT send a response for the cancelled request
                    // https://modelcontextprotocol.io/specification/2025-06-18/basic/utilities/cancellation#behavior-requirements
                    return { };
                }

                const content = buildActorResponseContent(actorName, callResult);

                return { content };
            } catch (error) {
                log.error('Error with Actor operation', { error, actorName, step });
                return {
                    content: [
                        { type: 'text', text: `Error with Actor operation: ${error instanceof Error ? error.message : String(error)}` },
                    ],
                };
            }
        },
    },
};<|MERGE_RESOLUTION|>--- conflicted
+++ resolved
@@ -203,21 +203,16 @@
     actorsInfo: ActorInfo[],
     apifyToken: ApifyToken,
 ): Promise<ToolEntry[]> {
-<<<<<<< HEAD
-    // Process all actors in parallel
-    const actorToolPromises = actorsInfo.map(async (actorInfo) => {
-=======
     /**
      * This is case for the Skyfire request without any Apify token, we do not support
      * standby Actors in this case so we can skip MCP servers since they would fail anyway (they are standby Actors).
-     */
+    */
     if (apifyToken === null || apifyToken === undefined) {
         return [];
     }
 
-    const actorsMCPServerTools: ToolEntry[] = [];
-    for (const actorInfo of actorsInfo) {
->>>>>>> f026fbbe
+    // Process all actors in parallel
+    const actorToolPromises = actorsInfo.map(async (actorInfo) => {
         const actorId = actorInfo.actorDefinitionPruned.id;
         if (!actorInfo.webServerMcpPath) {
             log.warning('Actor does not have a web server MCP path, skipping', {
