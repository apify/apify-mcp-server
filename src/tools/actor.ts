import type { Client } from '@modelcontextprotocol/sdk/client/index.js';
import type { ActorCallOptions, ActorRun } from 'apify-client';
import { z } from 'zod';
import zodToJsonSchema from 'zod-to-json-schema';

import log from '@apify/log';

import { ApifyClient } from '../apify-client.js';
import {
    ACTOR_MAX_MEMORY_MBYTES,
    CALL_ACTOR_MCP_MISSING_TOOL_NAME_MSG,
    HelperTools,
    RAG_WEB_BROWSER,
    RAG_WEB_BROWSER_ADDITIONAL_DESC,
    SKYFIRE_TOOL_INSTRUCTIONS,
    TOOL_MAX_OUTPUT_CHARS,
} from '../const.js';
import { getActorMCPServerPath, getActorMCPServerURL } from '../mcp/actors.js';
import { connectMCPClient } from '../mcp/client.js';
import { getMCPServerTools } from '../mcp/proxy.js';
import { actorDefinitionPrunedCache } from '../state.js';
import type { ActorDefinitionStorage, ActorInfo, ApifyToken, DatasetItem, InternalToolArgs, ToolEntry, ToolInputSchema } from '../types.js';
import { ensureOutputWithinCharLimit, getActorDefinitionStorageFieldNames, getActorMcpUrlCached } from '../utils/actor.js';
import { fetchActorDetails } from '../utils/actor-details.js';
import { buildActorResponseContent } from '../utils/actor-response.js';
import { ajv } from '../utils/ajv.js';
import { logHttpError } from '../utils/logging.js';
import { buildMCPResponse } from '../utils/mcp.js';
import type { ProgressTracker } from '../utils/progress.js';
import type { JsonSchemaProperty } from '../utils/schema-generation.js';
import { generateSchemaFromItems } from '../utils/schema-generation.js';
import { getActorDefinition } from './build.js';
import { actorNameToToolName, buildActorInputSchema, fixedAjvCompile } from './utils.js';

// Define a named return type for callActorGetDataset
export type CallActorGetDatasetResult = {
    runId: string;
    datasetId: string;
    itemCount: number;
    schema: JsonSchemaProperty;
    previewItems: DatasetItem[];
};

/**
 * Calls an Apify Actor and retrieves metadata about the dataset results.
 *
 * This function executes an Actor and returns summary information instead with a result items preview of the full dataset
 * to prevent overwhelming responses. The actual data can be retrieved using the get-actor-output tool.
 *
 * It requires the `APIFY_TOKEN` environment variable to be set.
 * If the `APIFY_IS_AT_HOME` the dataset items are pushed to the Apify dataset.
 *
 * @param {string} actorName - The name of the Actor to call.
 * @param {unknown} input - The input to pass to the actor.
 * @param {ApifyClient} apifyClient - The Apify client to use for authentication.
 * @param {ActorCallOptions} callOptions - The options to pass to the Actor.
 * @param {ProgressTracker} progressTracker - Optional progress tracker for real-time updates.
 * @param {AbortSignal} abortSignal - Optional abort signal to cancel the actor run.
 * @returns {Promise<CallActorGetDatasetResult | null>} - A promise that resolves to an object containing the actor run and dataset items.
 * @throws {Error} - Throws an error if the `APIFY_TOKEN` is not set
 */
export async function callActorGetDataset(
    actorName: string,
    input: unknown,
    apifyClient: ApifyClient,
    callOptions: ActorCallOptions | undefined = undefined,
    progressTracker?: ProgressTracker | null,
    abortSignal?: AbortSignal,
): Promise<CallActorGetDatasetResult | null> {
    const CLIENT_ABORT = Symbol('CLIENT_ABORT'); // Just internal symbol to identify client abort
    const actorClient = apifyClient.actor(actorName);

    // Start the actor run
    const actorRun: ActorRun = await actorClient.start(input, callOptions);

    // Start progress tracking if tracker is provided
    if (progressTracker) {
        progressTracker.startActorRunUpdates(actorRun.id, apifyClient, actorName);
    }

    // Create abort promise that handles both API abort and race rejection
    const abortPromise = async () => new Promise<typeof CLIENT_ABORT>((resolve) => {
        abortSignal?.addEventListener('abort', async () => {
            // Abort the actor run via API
            try {
                await apifyClient.run(actorRun.id).abort({ gracefully: false });
            } catch (e) {
                logHttpError(e, 'Error aborting Actor run', { runId: actorRun.id });
            }
            // Reject to stop waiting
            resolve(CLIENT_ABORT);
        }, { once: true });
    });

    // Wait for completion or cancellation
    const potentialAbortedRun = await Promise.race([
        apifyClient.run(actorRun.id).waitForFinish(),
        ...(abortSignal ? [abortPromise()] : []),
    ]);

    if (potentialAbortedRun === CLIENT_ABORT) {
        log.info('Actor run aborted by client', { actorName, input });
        return null;
    }
    const completedRun = potentialAbortedRun as ActorRun;

    // Process the completed run
    const dataset = apifyClient.dataset(completedRun.defaultDatasetId);
    const [datasetItems, defaultBuild] = await Promise.all([
        dataset.listItems(),
        (await actorClient.defaultBuild()).get(),
    ]);

    // Generate schema using the shared utility
    const generatedSchema = generateSchemaFromItems(datasetItems.items, {
        clean: true,
        arrayMode: 'all',
    });
    const schema = generatedSchema || { type: 'object', properties: {} };

    /**
     * Get important fields that are using in any dataset view as they MAY be used in filtering to ensure the output fits
     * the tool output limits. Client has to use the get-actor-output tool to retrieve the full dataset or filtered out fields.
     */
    const storageDefinition = defaultBuild?.actorDefinition?.storages?.dataset as ActorDefinitionStorage | undefined;
    const importantProperties = getActorDefinitionStorageFieldNames(storageDefinition || {});
    const previewItems = ensureOutputWithinCharLimit(datasetItems.items, importantProperties, TOOL_MAX_OUTPUT_CHARS);

    return {
        runId: actorRun.id,
        datasetId: completedRun.defaultDatasetId,
        itemCount: datasetItems.count,
        schema,
        previewItems,
    };
}

/**
 * This function is used to fetch normal non-MCP server Actors as a tool.
 *
 * Fetches Actor input schemas by Actor IDs or Actor full names and creates MCP tools.
 *
 * This function retrieves the input schemas for the specified Actors and compiles them into MCP tools.
 * It uses the AJV library to validate the input schemas.
 *
 * Tool name can't contain /, so it is replaced with _
 *
 * The input schema processing workflow:
 * 1. Properties are marked as required using markInputPropertiesAsRequired() to add "REQUIRED" prefix to descriptions
 * 2. Nested properties are built by analyzing editor type (proxy, requestListSources) using buildNestedProperties()
 * 3. Properties are filtered using filterSchemaProperties()
 * 4. Properties are shortened using shortenProperties()
 * 5. Enums are added to descriptions with examples using addEnumsToDescriptionsWithExamples()
 *
 * @param {ActorInfo[]} actorsInfo - An array of ActorInfo objects with webServerMcpPath and actorDefinitionPruned.
 * @returns {Promise<ToolEntry[]>} - A promise that resolves to an array of MCP tools.
 */
export async function getNormalActorsAsTools(
    actorsInfo: ActorInfo[],
): Promise<ToolEntry[]> {
    const tools: ToolEntry[] = [];

    for (const actorInfo of actorsInfo) {
        const { actorDefinitionPruned } = actorInfo;

        if (!actorDefinitionPruned) continue;

        const isRag = actorDefinitionPruned.actorFullName === RAG_WEB_BROWSER;
        const { inputSchema } = buildActorInputSchema(actorDefinitionPruned.actorFullName, actorDefinitionPruned.input, isRag);

        let description = `This tool calls the Actor "${actorDefinitionPruned.actorFullName}" and retrieves its output results.
Use this tool instead of the "${HelperTools.ACTOR_CALL}" if user requests this specific Actor.
Actor description: ${actorDefinitionPruned.description}`;
        if (isRag) {
            description += RAG_WEB_BROWSER_ADDITIONAL_DESC;
        }

        const memoryMbytes = Math.min(
            actorDefinitionPruned.defaultRunOptions?.memoryMbytes || ACTOR_MAX_MEMORY_MBYTES,
            ACTOR_MAX_MEMORY_MBYTES,
        );

        let ajvValidate;
        try {
            ajvValidate = fixedAjvCompile(ajv, { ...inputSchema, additionalProperties: true });
        } catch (e) {
            log.error('Failed to compile schema', {
                actorName: actorDefinitionPruned.actorFullName,
                error: e,
            });
            continue;
        }

        tools.push({
            type: 'actor',
            name: actorNameToToolName(actorDefinitionPruned.actorFullName),
            actorFullName: actorDefinitionPruned.actorFullName,
            description,
            inputSchema: inputSchema as ToolInputSchema,
            ajvValidate,
            memoryMbytes,
        });
    }
    return tools;
}

async function getMCPServersAsTools(
    actorsInfo: ActorInfo[],
    apifyToken: ApifyToken,
): Promise<ToolEntry[]> {
    /**
     * This is case for the Skyfire request without any Apify token, we do not support
     * standby Actors in this case so we can skip MCP servers since they would fail anyway (they are standby Actors).
    */
    if (apifyToken === null || apifyToken === undefined) {
        return [];
    }

    // Process all actors in parallel
    const actorToolPromises = actorsInfo.map(async (actorInfo) => {
        const actorId = actorInfo.actorDefinitionPruned.id;
        if (!actorInfo.webServerMcpPath) {
            log.warning('Actor does not have a web server MCP path, skipping', {
                actorFullName: actorInfo.actorDefinitionPruned.actorFullName,
                actorId,
            });
            return [];
        }

        const mcpServerUrl = await getActorMCPServerURL(
            actorInfo.actorDefinitionPruned.id, // Real ID of the Actor
            actorInfo.webServerMcpPath,
        );
        log.debug('Retrieved MCP server URL for Actor', {
            actorFullName: actorInfo.actorDefinitionPruned.actorFullName,
            actorId,
            mcpServerUrl,
        });

        let client: Client | null = null;
        try {
            client = await connectMCPClient(mcpServerUrl, apifyToken);
            if (!client) {
                // Skip this Actor, connectMCPClient will log the error
                return [];
            }
            return await getMCPServerTools(actorId, client, mcpServerUrl);
        } catch (error) {
            logHttpError(error, 'Failed to connect to MCP server', {
                actorFullName: actorInfo.actorDefinitionPruned.actorFullName,
                actorId,
            });
            return [];
        } finally {
            if (client) await client.close();
        }
    });

    // Wait for all actors to be processed in parallel
    const actorToolsArrays = await Promise.all(actorToolPromises);

    // Flatten the arrays of tools
    return actorToolsArrays.flat();
}

export async function getActorsAsTools(
    actorIdsOrNames: string[],
    apifyClient: ApifyClient,
): Promise<ToolEntry[]> {
    log.debug('Fetching Actors as tools', { actorNames: actorIdsOrNames });

    const actorsInfo: (ActorInfo | null)[] = await Promise.all(
        actorIdsOrNames.map(async (actorIdOrName) => {
            const actorDefinitionPrunedCached = actorDefinitionPrunedCache.get(actorIdOrName);
            if (actorDefinitionPrunedCached) {
                return {
                    actorDefinitionPruned: actorDefinitionPrunedCached,
                    webServerMcpPath: getActorMCPServerPath(actorDefinitionPrunedCached),

                } as ActorInfo;
            }

            try {
                const actorDefinitionPruned = await getActorDefinition(actorIdOrName, apifyClient);
                if (!actorDefinitionPruned) {
                    log.info('Actor not found or definition is not available', { actorName: actorIdOrName });
                    return null;
                }
                // Cache the pruned Actor definition
                actorDefinitionPrunedCache.set(actorIdOrName, actorDefinitionPruned);
                return {
                    actorDefinitionPruned,
                    webServerMcpPath: getActorMCPServerPath(actorDefinitionPruned),
                } as ActorInfo;
            } catch (error) {
                logHttpError(error, 'Failed to fetch Actor definition', {
                    actorName: actorIdOrName,
                });
                return null;
            }
        }),
    );

    const clonedActors = structuredClone(actorsInfo);

    // Filter out nulls and separate Actors with MCP servers and normal Actors
    const actorMCPServersInfo = clonedActors.filter((actorInfo) => actorInfo && actorInfo.webServerMcpPath) as ActorInfo[];
    const normalActorsInfo = clonedActors.filter((actorInfo) => actorInfo && !actorInfo.webServerMcpPath) as ActorInfo[];

    const [normalTools, mcpServerTools] = await Promise.all([
        getNormalActorsAsTools(normalActorsInfo),
        getMCPServersAsTools(actorMCPServersInfo, apifyClient.token),
    ]);

    return [...normalTools, ...mcpServerTools];
}

const callActorArgs = z.object({
    actor: z.string()
        .describe('The name of the Actor to call. For example, "apify/rag-web-browser".'),
    step: z.enum(['info', 'call'])
        .describe(`Step to perform: "info" to get Actor details and input schema (required first step), "call" to run the Actor (only after getting info).`),
    input: z.object({}).passthrough()
        .optional()
        .describe(`The input JSON to pass to the Actor. For example, {"query": "apify", "maxResults": 5}. Must be used only when step="call".`),
    callOptions: z.object({
        memory: z.number()
            .min(128, 'Memory must be at least 128 MB')
            .max(32768, 'Memory cannot exceed 32 GB (32768 MB)')
            .optional()
            .describe(`Memory allocation for the Actor in MB. Must be a power of 2 (e.g., 128, 256, 512, 1024, 2048, 4096, 8192, 16384, 32768). Minimum: 128 MB, Maximum: 32768 MB (32 GB).`),
        timeout: z.number()
            .min(0, 'Timeout must be 0 or greater')
            .optional()
            .describe(`Maximum runtime for the Actor in seconds. After this time elapses, the Actor will be automatically terminated. Use 0 for infinite timeout (no time limit). Minimum: 0 seconds (infinite).`),
    }).optional()
        .describe('Optional call options for the Actor run configuration.'),
});

export const callActor: ToolEntry = {
    type: 'internal',
    name: HelperTools.ACTOR_CALL,
    description: `Call any Actor from the Apify Store using a mandatory two-step workflow.
This ensures you first get the Actor’s input schema and details before executing it safely.

There are two ways to run Actors:
1. Dedicated Actor tools (e.g., ${actorNameToToolName('apify/rag-web-browser')}): These are pre-configured tools, offering a simpler and more direct experience.
2. Generic call-actor tool (${HelperTools.ACTOR_CALL}): Use this when a dedicated tool is not available or when you want to run any Actor dynamically. This tool is especially useful if you do not want to add specific tools or your client does not support dynamic tool registration.

**Important:**

Typically, a successful run returns a \`datasetId\` (the Actor's output stored as an Apify dataset) and a short preview of items.
To fetch the full output, use the ${HelperTools.ACTOR_OUTPUT_GET} tool with the \`datasetId\`.

USAGE:
- Always use dedicated tools when available (e.g., ${actorNameToToolName('apify/rag-web-browser')})
- Use the generic call-actor tool only if a dedicated tool does not exist for your Actor.

MANDATORY TWO-STEP-WORKFLOW:
Step 1: Get Actor Info (step="info", default)
- First call this tool with step="info" to get Actor details and input schema
- This returns the Actor description, documentation, and required input schema
- You MUST do this step first - it's required to understand how to call the Actor

Step 2: Call Actor (step="call")
- Only after step 1, call this tool again with step="call" and proper input based on the schema
- This runs the Actor. It will create an output as an Apify dataset (with datasetId).
- This step returns a dataset preview, typically JSON-formatted tabular data.

EXAMPLES:
- user_input: Get instagram posts using apify/instagram-scraper`,
    inputSchema: zodToJsonSchema(callActorArgs) as ToolInputSchema,
    ajvValidate: ajv.compile({
        ...zodToJsonSchema(callActorArgs),
        // Additional props true to allow skyfire-pay-id
        additionalProperties: true,
    }),
    call: async (toolArgs: InternalToolArgs) => {
        const { args, apifyToken, progressTracker, extra, apifyMcpServer } = toolArgs;
        const { actor: actorName, step, input, callOptions } = callActorArgs.parse(args);

        // If input is provided but step is not "call", we assume the user wants to call the Actor
        const performStep = input && step !== 'call' ? 'call' : step;

        // Parse special format: actor:tool
        const mcpToolMatch = actorName.match(/^(.+):(.+)$/);
        let baseActorName = actorName;
        let mcpToolName: string | undefined;

        if (mcpToolMatch) {
            baseActorName = mcpToolMatch[1];
            mcpToolName = mcpToolMatch[2];
        }

        // For definition resolution we always use token-based client; Skyfire is only for actual Actor runs
        const apifyClientForDefinition = new ApifyClient({ token: apifyToken });
        // Resolve MCP server URL
        const mcpServerUrlOrFalse = await getActorMcpUrlCached(baseActorName, apifyClientForDefinition);
        const isActorMcpServer = mcpServerUrlOrFalse && typeof mcpServerUrlOrFalse === 'string';

        // Standby Actors, thus MCPs, are not supported in Skyfire mode
        if (isActorMcpServer && apifyMcpServer.options.skyfireMode) {
            return buildMCPResponse([
                `This Actor (${actorName}) is an MCP server and cannot be accessed using a Skyfire token. To use this Actor, please provide a valid Apify token instead of a Skyfire token.`,
            ]);
        }

        try {
            if (performStep === 'info') {
                if (isActorMcpServer) {
                    // MCP server: list tools
                    const mcpServerUrl = mcpServerUrlOrFalse;
                    let client: Client | null = null;
                    // Nested try to ensure client is closed
                    try {
                        client = await connectMCPClient(mcpServerUrl, apifyToken);
                        if (!client) {
                            return buildMCPResponse([`Failed to connect to MCP server ${mcpServerUrl}`]);
                        }
                        const toolsResponse = await client.listTools();

                        const toolsInfo = toolsResponse.tools.map((tool) => `**${tool.name}**\n${tool.description || 'No description'}\nInput schema:\n\`\`\`json\n${JSON.stringify(tool.inputSchema)}\n\`\`\``,
                        ).join('\n\n');

                        return buildMCPResponse([`This is an MCP Server Actor with the following tools:\n\n${toolsInfo}\n\nTo call a tool, use step="call" with actor name format: "${baseActorName}:{toolName}"`]);
                    } finally {
                        if (client) await client.close();
                    }
                } else {
                    // Regular actor: return schema
                    const details = await fetchActorDetails(apifyClientForDefinition, baseActorName);
                    if (!details) {
                        return buildMCPResponse([`Actor information for '${baseActorName}' was not found.
Please verify Actor ID or name format (e.g., "username/name" like "apify/rag-web-browser") and ensure that the Actor exists.
You can search for available Actors using the tool: ${HelperTools.STORE_SEARCH}.`]);
                    }
                    const content = [
                        `Actor name: ${actorName}`,
                        `Input schema:\n\`\`\`json\n${JSON.stringify(details.inputSchema)}\n\`\`\``,
                        `To run Actor, use step="call" with Actor name format: "${actorName}"`,
                    ];
                        // Add Skyfire instructions also in the info performStep since clients are most likely truncating
                        // the long tool description of the call-actor.
                    if (apifyMcpServer.options.skyfireMode) {
                        content.push(SKYFIRE_TOOL_INSTRUCTIONS);
                    }
                    return buildMCPResponse(content);
                }
            }

            /**
            * In Skyfire mode, we check for the presence of `skyfire-pay-id`.
            * If it is missing, we return instructions to the LLM on how to create it and pass it to the tool.
            */
            if (apifyMcpServer.options.skyfireMode && args['skyfire-pay-id'] === undefined) {
                return {
                    content: [{
                        type: 'text',
                        text: SKYFIRE_TOOL_INSTRUCTIONS,
                    }],
                };
            }

            /**
            * Create Apify token, for Skyfire mode use `skyfire-pay-id` and for normal mode use `apifyToken`.
            */
            const apifyClient = apifyMcpServer.options.skyfireMode && typeof args['skyfire-pay-id'] === 'string'
                ? new ApifyClient({ skyfirePayId: args['skyfire-pay-id'] })
                : new ApifyClient({ token: apifyToken });

            // Step 2: Call the Actor
            if (!input) {
                return buildMCPResponse([`Input is required when step="call". Please provide the input parameter based on the Actor's input schema.`]);
            }

            // Handle the case where LLM does not respect instructions when calling MCP server Actors
            // and does not provide the tool name.
            const isMcpToolNameInvalid = mcpToolName === undefined || mcpToolName.trim().length === 0;
            if (isActorMcpServer && isMcpToolNameInvalid) {
                return buildMCPResponse([CALL_ACTOR_MCP_MISSING_TOOL_NAME_MSG]);
            }

            // Handle MCP tool calls
            if (mcpToolName) {
                if (!isActorMcpServer) {
                    return buildMCPResponse([`Actor '${baseActorName}' is not an MCP server.`]);
                }

                const mcpServerUrl = mcpServerUrlOrFalse;
                let client: Client | null = null;
                try {
                    client = await connectMCPClient(mcpServerUrl, apifyToken);
                    if (!client) {
                        return buildMCPResponse([`Failed to connect to MCP server ${mcpServerUrl}`]);
                    }

                    const result = await client.callTool({
                        name: mcpToolName,
                        arguments: input,
                    });

                    return { content: result.content };
                } finally {
                    if (client) await client.close();
                }
            }

            // Handle regular Actor calls
            const [actor] = await getActorsAsTools([actorName], apifyClient);

            if (!actor) {
                return buildMCPResponse([`Actor '${actorName}' was not found.
Please verify Actor ID or name format (e.g., "username/name" like "apify/rag-web-browser") and ensure that the Actor exists.
You can search for available Actors using the tool: ${HelperTools.STORE_SEARCH}.`]);
            }

            if (!actor.ajvValidate(input)) {
                const { errors } = actor.ajvValidate;
                const content = [
                    `Input validation failed for Actor '${actorName}'. Please ensure your input matches the Actor's input schema.`,
                    `Input schema:\n\`\`\`json\n${JSON.stringify(actor.inputSchema)}\n\`\`\``,
                ];
                if (errors && errors.length > 0) {
                    content.push(`Validation errors: ${errors.map((e) => (e as { message?: string }).message).join(', ')}`);
                }
                return buildMCPResponse(content);
            }

            const callResult = await callActorGetDataset(
                actorName,
                input,
                apifyClient,
                callOptions,
                progressTracker,
                extra.signal,
            );

            if (!callResult) {
                // Receivers of cancellation notifications SHOULD NOT send a response for the cancelled request
                // https://modelcontextprotocol.io/specification/2025-06-18/basic/utilities/cancellation#behavior-requirements
                return {};
            }

            const content = buildActorResponseContent(actorName, callResult);

            return { content };
        } catch (error) {
<<<<<<< HEAD
            log.error('Failed to call Actor', { error, actorName, performStep });
            return buildMCPResponse([`Failed to call Actor '${actorName}': ${error instanceof Error ? error.message : String(error)}.
Please verify the Actor name, input parameters, and ensure the Actor exists.
You can search for available Actors using the tool: ${HelperTools.STORE_SEARCH}, or get Actor details using: ${HelperTools.ACTOR_GET_DETAILS}.`]);
=======
            logHttpError(error, 'Failed to call Actor', { actorName, performStep });
            return buildMCPResponse([`Failed to call Actor '${actorName}': ${error instanceof Error ? error.message : String(error)}`]);
>>>>>>> 6a9e25c5
        }
    },
};<|MERGE_RESOLUTION|>--- conflicted
+++ resolved
@@ -545,15 +545,10 @@
 
             return { content };
         } catch (error) {
-<<<<<<< HEAD
-            log.error('Failed to call Actor', { error, actorName, performStep });
+            logHttpError(error, 'Failed to call Actor', { actorName, performStep });
             return buildMCPResponse([`Failed to call Actor '${actorName}': ${error instanceof Error ? error.message : String(error)}.
 Please verify the Actor name, input parameters, and ensure the Actor exists.
 You can search for available Actors using the tool: ${HelperTools.STORE_SEARCH}, or get Actor details using: ${HelperTools.ACTOR_GET_DETAILS}.`]);
-=======
-            logHttpError(error, 'Failed to call Actor', { actorName, performStep });
-            return buildMCPResponse([`Failed to call Actor '${actorName}': ${error instanceof Error ? error.message : String(error)}`]);
->>>>>>> 6a9e25c5
         }
     },
 };