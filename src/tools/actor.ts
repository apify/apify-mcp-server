--- conflicted
+++ resolved
@@ -50,12 +50,8 @@
  * @param {unknown} input - The input to pass to the actor.
  * @param {string} apifyToken - The Apify token to use for authentication.
  * @param {ProgressTracker} progressTracker - Optional progress tracker for real-time updates.
-<<<<<<< HEAD
- * @returns {Promise<CallActorGetDatasetResult>} - A promise that resolves to metadata about the Actor run and dataset.
-=======
  * @param {AbortSignal} abortSignal - Optional abort signal to cancel the actor run.
  * @returns {Promise<CallActorGetDatasetResult | null>} - A promise that resolves to an object containing the actor run and dataset items.
->>>>>>> 9fc9094f
  * @throws {Error} - Throws an error if the `APIFY_TOKEN` is not set
  */
 export async function callActorGetDataset(
@@ -71,11 +67,7 @@
         const client = new ApifyClient({ token: apifyToken });
         const actorClient = client.actor(actorName);
 
-<<<<<<< HEAD
-        // Start the Actor run but don't wait for completion
-=======
         // Start the actor run
->>>>>>> 9fc9094f
         const actorRun: ActorRun = await actorClient.start(input, callOptions);
 
         // Start progress tracking if tracker is provided
@@ -393,11 +385,7 @@
                     }
                 }
 
-<<<<<<< HEAD
                 const callResult = await callActorGetDataset(
-=======
-                const result = await callActorGetDataset(
->>>>>>> 9fc9094f
                     actorName,
                     input,
                     apifyToken,
@@ -406,27 +394,13 @@
                     extra.signal,
                 );
 
-<<<<<<< HEAD
-                const content = buildActorResponseContent(actorName, callResult);
-=======
-                if (!result) {
+                if (!callResult) {
                     // Receivers of cancellation notifications SHOULD NOT send a response for the cancelled request
                     // https://modelcontextprotocol.io/specification/2025-06-18/basic/utilities/cancellation#behavior-requirements
                     return { };
                 }
 
-                const { runId, datasetId, items } = result;
-
-                const content = [
-                    { type: 'text', text: `Actor finished with runId: ${runId}, datasetId ${datasetId}` },
-                ];
-
-                const itemContents = items.items.map((item: Record<string, unknown>) => ({
-                    type: 'text',
-                    text: JSON.stringify(item),
-                }));
-                content.push(...itemContents);
->>>>>>> 9fc9094f
+                const content = buildActorResponseContent(actorName, callResult);
 
                 return { content };
             } catch (error) {
