import { z } from 'zod';
import zodToJsonSchema from 'zod-to-json-schema';

import { ApifyClient } from '../apify-client.js';
import { HelperTools, RAG_WEB_BROWSER, TOOL_MAX_OUTPUT_CHARS } from '../const.js';
import { getHtmlSkeletonCache } from '../state.js';
import type { InternalToolArgs, ToolEntry, ToolInputSchema } from '../types.js';
import { ajv } from '../utils/ajv.js';
import { isValidHttpUrl } from '../utils/generic.js';
import { stripHtml } from '../utils/html.js';
import { buildMCPResponse } from '../utils/mcp.js';

interface ScrapedPageItem {
    crawl: {
        httpStatusCode: number;
        httpStatusMessage: string;
    }
    metadata: {
        url: string;
    }
    query: string;
    html?: string;
}

const getHtmlSkeletonArgs = z.object({
    url: z.string()
        .min(1)
        .describe('URL of the webpage to retrieve HTML skeleton from.'),
    enableJavascript: z.boolean()
        .optional()
        .default(false)
        .describe('Whether to enable JavaScript rendering. Enabling this may increase the time taken to retrieve the HTML skeleton.'),
    chunk: z.number()
        .optional()
        .default(1)
        .describe('Chunk number to retrieve when getting the content. The content is split into chunks to prevent exceeding the maximum tool output length.'),
});

export const getHtmlSkeleton: ToolEntry = {
    type: 'internal',
    name: HelperTools.GET_HTML_SKELETON,
    description: `Retrieve the HTML skeleton (clean structure) of a webpage by stripping scripts, styles, and non-essential attributes.
This keeps the core HTML structure, links, images, and data attributes for analysis. Supports optional JavaScript rendering for dynamic pages.

The results will include a chunked HTML skeleton if the content is large. Use the chunk parameter to paginate through the output.

USAGE:
- Use when you need a clean HTML structure to design selectors or parsers for scraping.

USAGE EXAMPLES:
- user_input: Get HTML skeleton for https://example.com
- user_input: Get next chunk of HTML skeleton for https://example.com (chunk=2)`,
<<<<<<< HEAD
        inputSchema: zodToJsonSchema(getHtmlSkeletonArgs),
        ajvValidate: ajv.compile({
            ...zodToJsonSchema(getHtmlSkeletonArgs),
            additionalProperties: true, // Allow additional properties for telemetry reason field
        }),
        call: async (toolArgs) => {
            const { args, apifyToken } = toolArgs;
            const parsed = getHtmlSkeletonArgs.parse(args);

            if (!isValidHttpUrl(parsed.url)) {
                return buildMCPResponse([`The provided URL is not a valid HTTP or HTTPS URL: ${parsed.url}`]);
=======
    inputSchema: zodToJsonSchema(getHtmlSkeletonArgs) as ToolInputSchema,
    ajvValidate: ajv.compile(zodToJsonSchema(getHtmlSkeletonArgs)),
    call: async (toolArgs: InternalToolArgs) => {
        const { args, apifyToken } = toolArgs;
        const parsed = getHtmlSkeletonArgs.parse(args);

        if (!isValidHttpUrl(parsed.url)) {
            return buildMCPResponse([`The provided URL is not a valid HTTP or HTTPS URL: ${parsed.url}`]);
        }

        // Try to get from cache first
        let strippedHtml = getHtmlSkeletonCache.get(parsed.url);
        if (!strippedHtml) {
            // Not in cache, call the Actor for scraping
            const client = new ApifyClient({ token: apifyToken });

            const run = await client.actor(RAG_WEB_BROWSER).call({
                query: parsed.url,
                outputFormats: [
                    'html',
                ],
                scrapingTool: parsed.enableJavascript ? 'browser-playwright' : 'raw-http',
            });

            const datasetItems = await client.dataset(run.defaultDatasetId).listItems();
            if (datasetItems.items.length === 0) {
                return buildMCPResponse([`The scraping Actor (${RAG_WEB_BROWSER}) did not return any output for the URL: ${parsed.url}. Please check the Actor run for more details: ${run.id}`]);
>>>>>>> 80aed105
            }

            const firstItem = datasetItems.items[0] as unknown as ScrapedPageItem;
            if (firstItem.crawl.httpStatusMessage.toLocaleLowerCase() !== 'ok') {
                return buildMCPResponse([`The scraping Actor (${RAG_WEB_BROWSER}) returned an HTTP status ${firstItem.crawl.httpStatusCode} (${firstItem.crawl.httpStatusMessage}) for the URL: ${parsed.url}. Please check the Actor run for more details: ${run.id}`]);
            }

            if (!firstItem.html) {
                return buildMCPResponse([`The scraping Actor (${RAG_WEB_BROWSER}) did not return any HTML content for the URL: ${parsed.url}. Please check the Actor run for more details: ${run.id}`]);
            }

            strippedHtml = stripHtml(firstItem.html);
            getHtmlSkeletonCache.set(parsed.url, strippedHtml);
        }

        // Pagination logic
        const totalLength = strippedHtml.length;
        const chunkSize = TOOL_MAX_OUTPUT_CHARS;
        const totalChunks = Math.ceil(totalLength / chunkSize);
        const startIndex = (parsed.chunk - 1) * chunkSize;
        const endIndex = Math.min(startIndex + chunkSize, totalLength);
        const chunkContent = strippedHtml.slice(startIndex, endIndex);
        const hasNextChunk = parsed.chunk < totalChunks;

        const chunkInfo = `\n\n--- Chunk ${parsed.chunk} of ${totalChunks} ---\n${hasNextChunk ? `Next chunk: ${parsed.chunk + 1}` : 'End of content'}`;

        return buildMCPResponse([chunkContent + chunkInfo]);
    },
} as const;<|MERGE_RESOLUTION|>--- conflicted
+++ resolved
@@ -50,21 +50,11 @@
 USAGE EXAMPLES:
 - user_input: Get HTML skeleton for https://example.com
 - user_input: Get next chunk of HTML skeleton for https://example.com (chunk=2)`,
-<<<<<<< HEAD
-        inputSchema: zodToJsonSchema(getHtmlSkeletonArgs),
-        ajvValidate: ajv.compile({
-            ...zodToJsonSchema(getHtmlSkeletonArgs),
-            additionalProperties: true, // Allow additional properties for telemetry reason field
-        }),
-        call: async (toolArgs) => {
-            const { args, apifyToken } = toolArgs;
-            const parsed = getHtmlSkeletonArgs.parse(args);
-
-            if (!isValidHttpUrl(parsed.url)) {
-                return buildMCPResponse([`The provided URL is not a valid HTTP or HTTPS URL: ${parsed.url}`]);
-=======
     inputSchema: zodToJsonSchema(getHtmlSkeletonArgs) as ToolInputSchema,
-    ajvValidate: ajv.compile(zodToJsonSchema(getHtmlSkeletonArgs)),
+    ajvValidate: ajv.compile({
+        ...zodToJsonSchema(getHtmlSkeletonArgs),
+        additionalProperties: true, // Allow additional properties for telemetry reason field
+    }),
     call: async (toolArgs: InternalToolArgs) => {
         const { args, apifyToken } = toolArgs;
         const parsed = getHtmlSkeletonArgs.parse(args);
@@ -90,7 +80,6 @@
             const datasetItems = await client.dataset(run.defaultDatasetId).listItems();
             if (datasetItems.items.length === 0) {
                 return buildMCPResponse([`The scraping Actor (${RAG_WEB_BROWSER}) did not return any output for the URL: ${parsed.url}. Please check the Actor run for more details: ${run.id}`]);
->>>>>>> 80aed105
             }
 
             const firstItem = datasetItems.items[0] as unknown as ScrapedPageItem;
