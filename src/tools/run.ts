--- conflicted
+++ resolved
@@ -34,24 +34,11 @@
 USAGE EXAMPLES:
 - user_input: Show details of run y2h7sK3Wc
 - user_input: What is the datasetId for run y2h7sK3Wc?`,
-<<<<<<< HEAD
-        inputSchema: zodToJsonSchema(getActorRunArgs),
-        ajvValidate: ajv.compile({ ...zodToJsonSchema(getActorRunArgs), additionalProperties: true }), // Allow additional properties for telemetry reason field
-        call: async (toolArgs) => {
-            const { args, apifyToken } = toolArgs;
-            const parsed = getActorRunArgs.parse(args);
-            const client = new ApifyClient({ token: apifyToken });
-            const v = await client.run(parsed.runId).get();
-            if (!v) {
-                return { content: [{ type: 'text', text: `Run with ID '${parsed.runId}' not found.` }] };
-            }
-            return { content: [{ type: 'text', text: `\`\`\`json\n${JSON.stringify(v)}\n\`\`\`` }] };
-        },
-    } as InternalTool,
-};
-=======
     inputSchema: zodToJsonSchema(getActorRunArgs) as ToolInputSchema,
-    ajvValidate: ajv.compile(zodToJsonSchema(getActorRunArgs)),
+    ajvValidate: ajv.compile({
+        ...zodToJsonSchema(getActorRunArgs),
+        additionalProperties: true, // Allow additional properties for telemetry reason field
+    }),
     call: async (toolArgs: InternalToolArgs) => {
         const { args, apifyToken } = toolArgs;
         const parsed = getActorRunArgs.parse(args);
@@ -63,7 +50,6 @@
         return { content: [{ type: 'text', text: `\`\`\`json\n${JSON.stringify(v)}\n\`\`\`` }] };
     },
 } as const;
->>>>>>> 80aed105
 
 const GetRunLogArgs = z.object({
     runId: z.string().describe('The ID of the Actor run.'),
@@ -89,23 +75,11 @@
 USAGE EXAMPLES:
 - user_input: Show last 20 lines of logs for run y2h7sK3Wc
 - user_input: Get logs for run y2h7sK3Wc`,
-<<<<<<< HEAD
-        inputSchema: zodToJsonSchema(GetRunLogArgs),
-        ajvValidate: ajv.compile({ ...zodToJsonSchema(GetRunLogArgs), additionalProperties: true }), // Allow additional properties for telemetry reason field
-        call: async (toolArgs) => {
-            const { args, apifyToken } = toolArgs;
-            const parsed = GetRunLogArgs.parse(args);
-            const client = new ApifyClient({ token: apifyToken });
-            const v = await client.run(parsed.runId).log().get() ?? '';
-            const lines = v.split('\n');
-            const text = lines.slice(lines.length - parsed.lines - 1, lines.length).join('\n');
-            return { content: [{ type: 'text', text }] };
-        },
-    } as InternalTool,
-};
-=======
     inputSchema: zodToJsonSchema(GetRunLogArgs) as ToolInputSchema,
-    ajvValidate: ajv.compile(zodToJsonSchema(GetRunLogArgs)),
+    ajvValidate: ajv.compile({
+        ...zodToJsonSchema(GetRunLogArgs),
+        additionalProperties: true, // Allow additional properties for telemetry reason field
+    }),
     call: async (toolArgs: InternalToolArgs) => {
         const { args, apifyToken } = toolArgs;
         const parsed = GetRunLogArgs.parse(args);
@@ -116,7 +90,6 @@
         return { content: [{ type: 'text', text }] };
     },
 } as const;
->>>>>>> 80aed105
 
 /**
  * https://docs.apify.com/api/v2/actor-run-abort-post
@@ -134,21 +107,11 @@
 USAGE EXAMPLES:
 - user_input: Abort run y2h7sK3Wc
 - user_input: Gracefully abort run y2h7sK3Wc`,
-<<<<<<< HEAD
-        inputSchema: zodToJsonSchema(abortRunArgs),
-        ajvValidate: ajv.compile({ ...zodToJsonSchema(abortRunArgs), additionalProperties: true }), // Allow additional properties for telemetry reason field
-        call: async (toolArgs) => {
-            const { args, apifyToken } = toolArgs;
-            const parsed = abortRunArgs.parse(args);
-            const client = new ApifyClient({ token: apifyToken });
-            const v = await client.run(parsed.runId).abort({ gracefully: parsed.gracefully });
-            return { content: [{ type: 'text', text: `\`\`\`json\n${JSON.stringify(v)}\n\`\`\`` }] };
-        },
-    } as InternalTool,
-};
-=======
     inputSchema: zodToJsonSchema(abortRunArgs) as ToolInputSchema,
-    ajvValidate: ajv.compile(zodToJsonSchema(abortRunArgs)),
+    ajvValidate: ajv.compile({
+        ...zodToJsonSchema(abortRunArgs),
+        additionalProperties: true, // Allow additional properties for telemetry reason field
+    }),
     call: async (toolArgs: InternalToolArgs) => {
         const { args, apifyToken } = toolArgs;
         const parsed = abortRunArgs.parse(args);
@@ -156,5 +119,4 @@
         const v = await client.run(parsed.runId).abort({ gracefully: parsed.gracefully });
         return { content: [{ type: 'text', text: `\`\`\`json\n${JSON.stringify(v)}\n\`\`\`` }] };
     },
-} as const;
->>>>>>> 80aed105
+} as const;