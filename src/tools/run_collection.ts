import { z } from 'zod';
import zodToJsonSchema from 'zod-to-json-schema';

import { ApifyClient } from '../apify-client.js';
import { HelperTools } from '../const.js';
import type { InternalToolArgs, ToolEntry, ToolInputSchema } from '../types.js';
import { ajv } from '../utils/ajv.js';

const getUserRunsListArgs = z.object({
    offset: z.number()
        .describe('Number of array elements that should be skipped at the start. The default value is 0.')
        .default(0),
    limit: z.number()
        .max(10)
        .describe('Maximum number of array elements to return. The default value (as well as the maximum) is 10.')
        .default(10),
    desc: z.boolean()
        .describe('If true or 1 then the runs are sorted by the startedAt field in descending order. Default: sorted in ascending order.')
        .default(false),
    status: z.enum(['READY', 'RUNNING', 'SUCCEEDED', 'FAILED', 'TIMING-OUT', 'TIMED-OUT', 'ABORTING', 'ABORTED'])
        .optional()
        .describe('Return only runs with the provided status.'),
});

/**
 * https://docs.apify.com/api/v2/act-runs-get
 */
export const getUserRunsList: ToolEntry = {
    type: 'internal',
    name: HelperTools.ACTOR_RUN_LIST_GET,
    description: `List Actor runs for the authenticated user with optional filtering and sorting.
The results will include run details (including datasetId and keyValueStoreId) and can be filtered by status.
Valid statuses: READY (not allocated), RUNNING (executing), SUCCEEDED (finished), FAILED (failed), TIMING-OUT, TIMED-OUT, ABORTING, ABORTED.

USAGE:
- Use when you need to browse or filter recent Actor runs.

USAGE EXAMPLES:
- user_input: List my last 10 runs (newest first)
- user_input: Show only SUCCEEDED runs`,
<<<<<<< HEAD
        inputSchema: zodToJsonSchema(getUserRunsListArgs),
        ajvValidate: ajv.compile({
            ...zodToJsonSchema(getUserRunsListArgs),
            additionalProperties: true, // Allow additional properties for telemetry reason field
        }),
        call: async (toolArgs) => {
            const { args, apifyToken } = toolArgs;
            const parsed = getUserRunsListArgs.parse(args);
            const client = new ApifyClient({ token: apifyToken });
            const runs = await client.runs().list({ limit: parsed.limit, offset: parsed.offset, desc: parsed.desc, status: parsed.status });
            return { content: [{ type: 'text', text: `\`\`\`json\n${JSON.stringify(runs)}\n\`\`\`` }] };
        },
    } as InternalTool,
};
=======
    inputSchema: zodToJsonSchema(getUserRunsListArgs) as ToolInputSchema,
    ajvValidate: ajv.compile(zodToJsonSchema(getUserRunsListArgs)),
    call: async (toolArgs: InternalToolArgs) => {
        const { args, apifyToken } = toolArgs;
        const parsed = getUserRunsListArgs.parse(args);
        const client = new ApifyClient({ token: apifyToken });
        const runs = await client.runs().list({ limit: parsed.limit, offset: parsed.offset, desc: parsed.desc, status: parsed.status });
        return { content: [{ type: 'text', text: `\`\`\`json\n${JSON.stringify(runs)}\n\`\`\`` }] };
    },
} as const;
>>>>>>> 80aed105
<|MERGE_RESOLUTION|>--- conflicted
+++ resolved
@@ -38,24 +38,11 @@
 USAGE EXAMPLES:
 - user_input: List my last 10 runs (newest first)
 - user_input: Show only SUCCEEDED runs`,
-<<<<<<< HEAD
-        inputSchema: zodToJsonSchema(getUserRunsListArgs),
-        ajvValidate: ajv.compile({
-            ...zodToJsonSchema(getUserRunsListArgs),
-            additionalProperties: true, // Allow additional properties for telemetry reason field
-        }),
-        call: async (toolArgs) => {
-            const { args, apifyToken } = toolArgs;
-            const parsed = getUserRunsListArgs.parse(args);
-            const client = new ApifyClient({ token: apifyToken });
-            const runs = await client.runs().list({ limit: parsed.limit, offset: parsed.offset, desc: parsed.desc, status: parsed.status });
-            return { content: [{ type: 'text', text: `\`\`\`json\n${JSON.stringify(runs)}\n\`\`\`` }] };
-        },
-    } as InternalTool,
-};
-=======
     inputSchema: zodToJsonSchema(getUserRunsListArgs) as ToolInputSchema,
-    ajvValidate: ajv.compile(zodToJsonSchema(getUserRunsListArgs)),
+    ajvValidate: ajv.compile({
+        ...zodToJsonSchema(getUserRunsListArgs),
+        additionalProperties: true, // Allow additional properties for telemetry reason field
+    }),
     call: async (toolArgs: InternalToolArgs) => {
         const { args, apifyToken } = toolArgs;
         const parsed = getUserRunsListArgs.parse(args);
@@ -63,5 +50,4 @@
         const runs = await client.runs().list({ limit: parsed.limit, offset: parsed.offset, desc: parsed.desc, status: parsed.status });
         return { content: [{ type: 'text', text: `\`\`\`json\n${JSON.stringify(runs)}\n\`\`\`` }] };
     },
-} as const;
->>>>>>> 80aed105
+} as const;