--- conflicted
+++ resolved
@@ -39,19 +39,15 @@
 - user_input: List my last 10 runs (newest first)
 - user_input: Show only SUCCEEDED runs`,
     inputSchema: zodToJsonSchema(getUserRunsListArgs) as ToolInputSchema,
-<<<<<<< HEAD
     ajvValidate: ajv.compile({
         ...zodToJsonSchema(getUserRunsListArgs),
         additionalProperties: true, // Allow additional properties for telemetry reason field
     }),
-=======
-    ajvValidate: ajv.compile(zodToJsonSchema(getUserRunsListArgs)),
     annotations: {
         title: 'Get user runs list',
         readOnlyHint: true,
         openWorldHint: false,
     },
->>>>>>> 02343eda
     call: async (toolArgs: InternalToolArgs) => {
         const { args, apifyToken } = toolArgs;
         const parsed = getUserRunsListArgs.parse(args);
