import { z } from 'zod';
import zodToJsonSchema from 'zod-to-json-schema';

import { ApifyClient } from '../apify-client.js';
import { HelperTools } from '../const.js';
import type { InternalToolArgs, ToolEntry, ToolInputSchema } from '../types.js';
import { ajv } from '../utils/ajv.js';

const getKeyValueStoreArgs = z.object({
    storeId: z.string()
        .min(1)
        .describe('Key-value store ID or username~store-name'),
});

/**
 * https://docs.apify.com/api/v2/key-value-store-get
 */
export const getKeyValueStore: ToolEntry = {
    type: 'internal',
    name: HelperTools.KEY_VALUE_STORE_GET,
    description: `Get details about a key-value store by ID or username~store-name.
The results will include store metadata (ID, name, owner, access settings) and usage statistics.

USAGE:
- Use when you need to inspect a store to locate records or understand its properties.

USAGE EXAMPLES:
- user_input: Show info for key-value store username~my-store
- user_input: Get details for store adb123`,
<<<<<<< HEAD
        inputSchema: zodToJsonSchema(getKeyValueStoreArgs),
        ajvValidate: ajv.compile({
            ...zodToJsonSchema(getKeyValueStoreArgs),
            additionalProperties: true, // Allow additional properties for telemetry reason field
        }),
        call: async (toolArgs) => {
            const { args, apifyToken } = toolArgs;
            const parsed = getKeyValueStoreArgs.parse(args);
            const client = new ApifyClient({ token: apifyToken });
            const store = await client.keyValueStore(parsed.storeId).get();
            return { content: [{ type: 'text', text: `\`\`\`json\n${JSON.stringify(store)}\n\`\`\`` }] };
        },
    } as InternalTool,
};
=======
    inputSchema: zodToJsonSchema(getKeyValueStoreArgs) as ToolInputSchema,
    ajvValidate: ajv.compile(zodToJsonSchema(getKeyValueStoreArgs)),
    call: async (toolArgs: InternalToolArgs) => {
        const { args, apifyToken } = toolArgs;
        const parsed = getKeyValueStoreArgs.parse(args);
        const client = new ApifyClient({ token: apifyToken });
        const store = await client.keyValueStore(parsed.storeId).get();
        return { content: [{ type: 'text', text: `\`\`\`json\n${JSON.stringify(store)}\n\`\`\`` }] };
    },
} as const;
>>>>>>> 80aed105

const getKeyValueStoreKeysArgs = z.object({
    storeId: z.string()
        .min(1)
        .describe('Key-value store ID or username~store-name'),
    exclusiveStartKey: z.string()
        .optional()
        .describe('All keys up to this one (including) are skipped from the result.'),
    limit: z.number()
        .max(10)
        .optional()
        .describe('Number of keys to be returned. Maximum value is 1000.'),
});

/**
 * https://docs.apify.com/api/v2/key-value-store-keys-get
 */
export const getKeyValueStoreKeys: ToolEntry = {
    type: 'internal',
    name: HelperTools.KEY_VALUE_STORE_KEYS_GET,
    description: `List keys in a key-value store with optional pagination.
The results will include keys and basic info about stored values (e.g., size).
Use exclusiveStartKey and limit to paginate.

USAGE:
- Use when you need to discover what records exist in a store.

USAGE EXAMPLES:
- user_input: List first 100 keys in store username~my-store
- user_input: Continue listing keys in store a123 from key data.json`,
<<<<<<< HEAD
        inputSchema: zodToJsonSchema(getKeyValueStoreKeysArgs),
        ajvValidate: ajv.compile({
            ...zodToJsonSchema(getKeyValueStoreKeysArgs),
            additionalProperties: true, // Allow additional properties for telemetry reason field
        }),
        call: async (toolArgs) => {
            const { args, apifyToken } = toolArgs;
            const parsed = getKeyValueStoreKeysArgs.parse(args);
            const client = new ApifyClient({ token: apifyToken });
            const keys = await client.keyValueStore(parsed.storeId).listKeys({
                exclusiveStartKey: parsed.exclusiveStartKey,
                limit: parsed.limit,
            });
            return { content: [{ type: 'text', text: `\`\`\`json\n${JSON.stringify(keys)}\n\`\`\`` }] };
        },
    } as InternalTool,
};
=======
    inputSchema: zodToJsonSchema(getKeyValueStoreKeysArgs) as ToolInputSchema,
    ajvValidate: ajv.compile(zodToJsonSchema(getKeyValueStoreKeysArgs)),
    call: async (toolArgs: InternalToolArgs) => {
        const { args, apifyToken } = toolArgs;
        const parsed = getKeyValueStoreKeysArgs.parse(args);
        const client = new ApifyClient({ token: apifyToken });
        const keys = await client.keyValueStore(parsed.storeId).listKeys({
            exclusiveStartKey: parsed.exclusiveStartKey,
            limit: parsed.limit,
        });
        return { content: [{ type: 'text', text: `\`\`\`json\n${JSON.stringify(keys)}\n\`\`\`` }] };
    },
} as const;
>>>>>>> 80aed105

const getKeyValueStoreRecordArgs = z.object({
    storeId: z.string()
        .min(1)
        .describe('Key-value store ID or username~store-name'),
    recordKey: z.string()
        .min(1)
        .describe('Key of the record to retrieve.'),
});

/**
 * https://docs.apify.com/api/v2/key-value-store-record-get
 */
export const getKeyValueStoreRecord: ToolEntry = {
    type: 'internal',
    name: HelperTools.KEY_VALUE_STORE_RECORD_GET,
    description: `Get a value stored in a key-value store under a specific key.
The response preserves the original Content-Encoding; most clients handle decompression automatically.

USAGE:
- Use when you need to retrieve a specific record (JSON, text, or binary) from a store.

USAGE EXAMPLES:
- user_input: Get record INPUT from store abc123
- user_input: Get record data.json from store username~my-store`,
<<<<<<< HEAD
        inputSchema: zodToJsonSchema(getKeyValueStoreRecordArgs),
        ajvValidate: ajv.compile({
            ...zodToJsonSchema(getKeyValueStoreRecordArgs),
            additionalProperties: true, // Allow additional properties for telemetry reason field
        }),
        call: async (toolArgs) => {
            const { args, apifyToken } = toolArgs;
            const parsed = getKeyValueStoreRecordArgs.parse(args);
            const client = new ApifyClient({ token: apifyToken });
            const record = await client.keyValueStore(parsed.storeId).getRecord(parsed.recordKey);
            return { content: [{ type: 'text', text: `\`\`\`json\n${JSON.stringify(record)}\n\`\`\`` }] };
        },
    } as InternalTool,
};
=======
    inputSchema: zodToJsonSchema(getKeyValueStoreRecordArgs) as ToolInputSchema,
    ajvValidate: ajv.compile(zodToJsonSchema(getKeyValueStoreRecordArgs)),
    call: async (toolArgs: InternalToolArgs) => {
        const { args, apifyToken } = toolArgs;
        const parsed = getKeyValueStoreRecordArgs.parse(args);
        const client = new ApifyClient({ token: apifyToken });
        const record = await client.keyValueStore(parsed.storeId).getRecord(parsed.recordKey);
        return { content: [{ type: 'text', text: `\`\`\`json\n${JSON.stringify(record)}\n\`\`\`` }] };
    },
} as const;
>>>>>>> 80aed105
<|MERGE_RESOLUTION|>--- conflicted
+++ resolved
@@ -27,24 +27,11 @@
 USAGE EXAMPLES:
 - user_input: Show info for key-value store username~my-store
 - user_input: Get details for store adb123`,
-<<<<<<< HEAD
-        inputSchema: zodToJsonSchema(getKeyValueStoreArgs),
-        ajvValidate: ajv.compile({
-            ...zodToJsonSchema(getKeyValueStoreArgs),
-            additionalProperties: true, // Allow additional properties for telemetry reason field
-        }),
-        call: async (toolArgs) => {
-            const { args, apifyToken } = toolArgs;
-            const parsed = getKeyValueStoreArgs.parse(args);
-            const client = new ApifyClient({ token: apifyToken });
-            const store = await client.keyValueStore(parsed.storeId).get();
-            return { content: [{ type: 'text', text: `\`\`\`json\n${JSON.stringify(store)}\n\`\`\`` }] };
-        },
-    } as InternalTool,
-};
-=======
     inputSchema: zodToJsonSchema(getKeyValueStoreArgs) as ToolInputSchema,
-    ajvValidate: ajv.compile(zodToJsonSchema(getKeyValueStoreArgs)),
+    ajvValidate: ajv.compile({
+        ...zodToJsonSchema(getKeyValueStoreArgs),
+        additionalProperties: true, // Allow additional properties for telemetry reason field
+    }),
     call: async (toolArgs: InternalToolArgs) => {
         const { args, apifyToken } = toolArgs;
         const parsed = getKeyValueStoreArgs.parse(args);
@@ -53,7 +40,6 @@
         return { content: [{ type: 'text', text: `\`\`\`json\n${JSON.stringify(store)}\n\`\`\`` }] };
     },
 } as const;
->>>>>>> 80aed105
 
 const getKeyValueStoreKeysArgs = z.object({
     storeId: z.string()
@@ -84,27 +70,11 @@
 USAGE EXAMPLES:
 - user_input: List first 100 keys in store username~my-store
 - user_input: Continue listing keys in store a123 from key data.json`,
-<<<<<<< HEAD
-        inputSchema: zodToJsonSchema(getKeyValueStoreKeysArgs),
-        ajvValidate: ajv.compile({
-            ...zodToJsonSchema(getKeyValueStoreKeysArgs),
-            additionalProperties: true, // Allow additional properties for telemetry reason field
-        }),
-        call: async (toolArgs) => {
-            const { args, apifyToken } = toolArgs;
-            const parsed = getKeyValueStoreKeysArgs.parse(args);
-            const client = new ApifyClient({ token: apifyToken });
-            const keys = await client.keyValueStore(parsed.storeId).listKeys({
-                exclusiveStartKey: parsed.exclusiveStartKey,
-                limit: parsed.limit,
-            });
-            return { content: [{ type: 'text', text: `\`\`\`json\n${JSON.stringify(keys)}\n\`\`\`` }] };
-        },
-    } as InternalTool,
-};
-=======
     inputSchema: zodToJsonSchema(getKeyValueStoreKeysArgs) as ToolInputSchema,
-    ajvValidate: ajv.compile(zodToJsonSchema(getKeyValueStoreKeysArgs)),
+    ajvValidate: ajv.compile({
+        ...zodToJsonSchema(getKeyValueStoreKeysArgs),
+        additionalProperties: true, // Allow additional properties for telemetry reason field
+    }),
     call: async (toolArgs: InternalToolArgs) => {
         const { args, apifyToken } = toolArgs;
         const parsed = getKeyValueStoreKeysArgs.parse(args);
@@ -116,7 +86,6 @@
         return { content: [{ type: 'text', text: `\`\`\`json\n${JSON.stringify(keys)}\n\`\`\`` }] };
     },
 } as const;
->>>>>>> 80aed105
 
 const getKeyValueStoreRecordArgs = z.object({
     storeId: z.string()
@@ -142,24 +111,11 @@
 USAGE EXAMPLES:
 - user_input: Get record INPUT from store abc123
 - user_input: Get record data.json from store username~my-store`,
-<<<<<<< HEAD
-        inputSchema: zodToJsonSchema(getKeyValueStoreRecordArgs),
-        ajvValidate: ajv.compile({
-            ...zodToJsonSchema(getKeyValueStoreRecordArgs),
-            additionalProperties: true, // Allow additional properties for telemetry reason field
-        }),
-        call: async (toolArgs) => {
-            const { args, apifyToken } = toolArgs;
-            const parsed = getKeyValueStoreRecordArgs.parse(args);
-            const client = new ApifyClient({ token: apifyToken });
-            const record = await client.keyValueStore(parsed.storeId).getRecord(parsed.recordKey);
-            return { content: [{ type: 'text', text: `\`\`\`json\n${JSON.stringify(record)}\n\`\`\`` }] };
-        },
-    } as InternalTool,
-};
-=======
     inputSchema: zodToJsonSchema(getKeyValueStoreRecordArgs) as ToolInputSchema,
-    ajvValidate: ajv.compile(zodToJsonSchema(getKeyValueStoreRecordArgs)),
+    ajvValidate: ajv.compile({
+        ...zodToJsonSchema(getKeyValueStoreRecordArgs),
+        additionalProperties: true, // Allow additional properties for telemetry reason field
+    }),
     call: async (toolArgs: InternalToolArgs) => {
         const { args, apifyToken } = toolArgs;
         const parsed = getKeyValueStoreRecordArgs.parse(args);
@@ -167,5 +123,4 @@
         const record = await client.keyValueStore(parsed.storeId).getRecord(parsed.recordKey);
         return { content: [{ type: 'text', text: `\`\`\`json\n${JSON.stringify(record)}\n\`\`\`` }] };
     },
-} as const;
->>>>>>> 80aed105
+} as const;