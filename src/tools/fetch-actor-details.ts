--- conflicted
+++ resolved
@@ -27,45 +27,11 @@
 - user_input: How to use apify/rag-web-browser
 - user_input: What is the input schema for apify/rag-web-browser?
 - user_input: What is the pricing for apify/instagram-scraper?`,
-<<<<<<< HEAD
-        inputSchema: zodToJsonSchema(fetchActorDetailsToolArgsSchema),
-        ajvValidate: ajv.compile({
-            ...zodToJsonSchema(fetchActorDetailsToolArgsSchema),
-            additionalProperties: true, // Allow additional properties for telemetry reason field
-        }),
-        call: async (toolArgs) => {
-            const { args, apifyToken } = toolArgs;
-            const parsed = fetchActorDetailsToolArgsSchema.parse(args);
-            const apifyClient = new ApifyClient({ token: apifyToken });
-            const details = await fetchActorDetails(apifyClient, parsed.actor);
-            if (!details) {
-                return {
-                    content: [{ type: 'text', text: `Actor information for '${parsed.actor}' was not found. Please check the Actor ID or name and ensure the Actor exists.` }],
-                };
-            }
-
-            const actorUrl = `https://apify.com/${details.actorInfo.username}/${details.actorInfo.name}`;
-            // Add link to README title
-            details.readme = details.readme.replace(/^# /, `# [README](${actorUrl}/readme): `);
-
-            const content = [
-                { type: 'text', text: `# Actor information\n${details.actorCard}` },
-                { type: 'text', text: `${details.readme}` },
-            ];
-
-            // Include input schema if it has properties
-            if (details.inputSchema.properties || Object.keys(details.inputSchema.properties).length !== 0) {
-                content.push({ type: 'text', text: `# [Input schema](${actorUrl}/input)\n\`\`\`json\n${JSON.stringify(details.inputSchema)}\n\`\`\`` });
-            }
-            // Return the actor card, README, and input schema (if it has non-empty properties) as separate text blocks
-            // This allows better formatting in the final output
-            return { content };
-        },
-    } as InternalTool,
-};
-=======
     inputSchema: zodToJsonSchema(fetchActorDetailsToolArgsSchema) as ToolInputSchema,
-    ajvValidate: ajv.compile(zodToJsonSchema(fetchActorDetailsToolArgsSchema)),
+    ajvValidate: ajv.compile({
+        ...zodToJsonSchema(fetchActorDetailsToolArgsSchema),
+        additionalProperties: true, // Allow additional properties for telemetry reason field
+    }),
     call: async (toolArgs: InternalToolArgs) => {
         const { args, apifyToken } = toolArgs;
         const parsed = fetchActorDetailsToolArgsSchema.parse(args);
@@ -94,5 +60,4 @@
         // This allows better formatting in the final output
         return { content };
     },
-} as const;
->>>>>>> 80aed105
+} as const;