--- conflicted
+++ resolved
@@ -48,21 +48,13 @@
     - query: How to use create Apify Actor?
     - query: How to define Actor input schema?
     - query: How scrape with Crawlee?`,
-<<<<<<< HEAD
-        args: searchApifyDocsToolArgsSchema,
-        inputSchema: zodToJsonSchema(searchApifyDocsToolArgsSchema),
-        ajvValidate: ajv.compile({
-            ...zodToJsonSchema(searchApifyDocsToolArgsSchema),
-            additionalProperties: true, // Allow additional properties for telemetry reason field
-        }),
-        call: async (toolArgs) => {
-            const { args } = toolArgs;
-=======
     inputSchema: zodToJsonSchema(searchApifyDocsToolArgsSchema) as ToolInputSchema,
-    ajvValidate: ajv.compile(zodToJsonSchema(searchApifyDocsToolArgsSchema)),
+    ajvValidate: ajv.compile({
+        ...zodToJsonSchema(searchApifyDocsToolArgsSchema),
+        additionalProperties: true, // Allow additional properties for telemetry reason field
+    }),
     call: async (toolArgs: InternalToolArgs) => {
         const { args } = toolArgs;
->>>>>>> 80aed105
 
         const parsed = searchApifyDocsToolArgsSchema.parse(args);
         const query = parsed.query.trim();
