import { z } from 'zod';
import zodToJsonSchema from 'zod-to-json-schema';

import { ApifyClient } from '../apify-client.js';
import { HelperTools } from '../const.js';
import type { InternalToolArgs, ToolEntry, ToolInputSchema } from '../types.js';
import { ajv } from '../utils/ajv.js';

const getUserDatasetsListArgs = z.object({
    offset: z.number()
        .describe('Number of array elements that should be skipped at the start. The default value is 0.')
        .default(0),
    limit: z.number()
        .max(20)
        .describe('Maximum number of array elements to return. The default value (as well as the maximum) is 20.')
        .default(10),
    desc: z.boolean()
        .describe('If true or 1 then the datasets are sorted by the createdAt field in descending order. Default: sorted in ascending order.')
        .default(false),
    unnamed: z.boolean()
        .describe('If true or 1 then all the datasets are returned. By default only named datasets are returned.')
        .default(false),
});

/**
 * https://docs.apify.com/api/v2/datasets-get
 */
export const getUserDatasetsList: ToolEntry = {
    type: 'internal',
    name: HelperTools.DATASET_LIST_GET,
    description: `List datasets (collections of Actor run data) for the authenticated user.
Actor runs automatically produce unnamed datasets (set unnamed=true to include them). Users can also create named datasets.

The results will include datasets with itemCount, access settings, and usage stats, sorted by createdAt (ascending by default).
Use limit (max 20), offset, and desc to paginate and sort.

USAGE:
- Use when you need to browse available datasets (named or unnamed) to locate data.

USAGE EXAMPLES:
- user_input: List my last 10 datasets (newest first)
- user_input: List unnamed datasets`,
<<<<<<< HEAD
        inputSchema: zodToJsonSchema(getUserDatasetsListArgs),
        ajvValidate: ajv.compile({
            ...zodToJsonSchema(getUserDatasetsListArgs),
            additionalProperties: true, // Allow additional properties for telemetry reason field
        }),
        call: async (toolArgs) => {
            const { args, apifyToken } = toolArgs;
            const parsed = getUserDatasetsListArgs.parse(args);
            const client = new ApifyClient({ token: apifyToken });
            const datasets = await client.datasets().list({
                limit: parsed.limit,
                offset: parsed.offset,
                desc: parsed.desc,
                unnamed: parsed.unnamed,
            });
            return { content: [{ type: 'text', text: `\`\`\`json\n${JSON.stringify(datasets)}\n\`\`\`` }] };
        },
    } as InternalTool,
};
=======
    inputSchema: zodToJsonSchema(getUserDatasetsListArgs) as ToolInputSchema,
    ajvValidate: ajv.compile(zodToJsonSchema(getUserDatasetsListArgs)),
    call: async (toolArgs: InternalToolArgs) => {
        const { args, apifyToken } = toolArgs;
        const parsed = getUserDatasetsListArgs.parse(args);
        const client = new ApifyClient({ token: apifyToken });
        const datasets = await client.datasets().list({
            limit: parsed.limit,
            offset: parsed.offset,
            desc: parsed.desc,
            unnamed: parsed.unnamed,
        });
        return { content: [{ type: 'text', text: `\`\`\`json\n${JSON.stringify(datasets)}\n\`\`\`` }] };
    },
} as const;
>>>>>>> 80aed105
<|MERGE_RESOLUTION|>--- conflicted
+++ resolved
@@ -40,29 +40,11 @@
 USAGE EXAMPLES:
 - user_input: List my last 10 datasets (newest first)
 - user_input: List unnamed datasets`,
-<<<<<<< HEAD
-        inputSchema: zodToJsonSchema(getUserDatasetsListArgs),
-        ajvValidate: ajv.compile({
-            ...zodToJsonSchema(getUserDatasetsListArgs),
-            additionalProperties: true, // Allow additional properties for telemetry reason field
-        }),
-        call: async (toolArgs) => {
-            const { args, apifyToken } = toolArgs;
-            const parsed = getUserDatasetsListArgs.parse(args);
-            const client = new ApifyClient({ token: apifyToken });
-            const datasets = await client.datasets().list({
-                limit: parsed.limit,
-                offset: parsed.offset,
-                desc: parsed.desc,
-                unnamed: parsed.unnamed,
-            });
-            return { content: [{ type: 'text', text: `\`\`\`json\n${JSON.stringify(datasets)}\n\`\`\`` }] };
-        },
-    } as InternalTool,
-};
-=======
     inputSchema: zodToJsonSchema(getUserDatasetsListArgs) as ToolInputSchema,
-    ajvValidate: ajv.compile(zodToJsonSchema(getUserDatasetsListArgs)),
+    ajvValidate: ajv.compile({
+        ...zodToJsonSchema(getUserDatasetsListArgs),
+        additionalProperties: true, // Allow additional properties for telemetry reason field
+    }),
     call: async (toolArgs: InternalToolArgs) => {
         const { args, apifyToken } = toolArgs;
         const parsed = getUserDatasetsListArgs.parse(args);
@@ -75,5 +57,4 @@
         });
         return { content: [{ type: 'text', text: `\`\`\`json\n${JSON.stringify(datasets)}\n\`\`\`` }] };
     },
-} as const;
->>>>>>> 80aed105
+} as const;