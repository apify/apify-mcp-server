--- conflicted
+++ resolved
@@ -41,19 +41,15 @@
 - user_input: List my last 10 datasets (newest first)
 - user_input: List unnamed datasets`,
     inputSchema: zodToJsonSchema(getUserDatasetsListArgs) as ToolInputSchema,
-<<<<<<< HEAD
     ajvValidate: ajv.compile({
         ...zodToJsonSchema(getUserDatasetsListArgs),
         additionalProperties: true, // Allow additional properties for telemetry reason field
     }),
-=======
-    ajvValidate: ajv.compile(zodToJsonSchema(getUserDatasetsListArgs)),
     annotations: {
         title: 'Get user datasets list',
         readOnlyHint: true,
         openWorldHint: false,
     },
->>>>>>> 02343eda
     call: async (toolArgs: InternalToolArgs) => {
         const { args, apifyToken } = toolArgs;
         const parsed = getUserDatasetsListArgs.parse(args);
