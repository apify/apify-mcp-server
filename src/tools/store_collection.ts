--- conflicted
+++ resolved
@@ -95,34 +95,9 @@
 - Use the most direct query possible.
 - The search is smart enough to return all relevant actors from one query.
 
-<<<<<<< HEAD
-USAGE EXAMPLES:
-- user_input: Find Actors for scraping e-commerce
-- user_input: Find browserbase MCP server
-- user_input: I need to scrape instagram profiles and comments
-- user_input: I need to get flights and airbnb data`,
-        inputSchema: zodToJsonSchema(searchActorsArgsSchema),
-        ajvValidate: ajv.compile({
-            ...zodToJsonSchema(searchActorsArgsSchema),
-            additionalProperties: true, // Allow additional properties for telemetry reason field
-        }),
-        call: async (toolArgs) => {
-            const { args, apifyToken, userRentedActorIds, apifyMcpServer } = toolArgs;
-            const parsed = searchActorsArgsSchema.parse(args);
-            let actors = await searchActorsByKeywords(
-                parsed.search,
-                apifyToken,
-                parsed.limit + ACTOR_SEARCH_ABOVE_LIMIT,
-                parsed.offset,
-                apifyMcpServer.options.skyfireMode ? true : undefined, // allowsAgenticUsers - filters Actors available for Agentic users
-            );
-            actors = filterRentalActors(actors || [], userRentedActorIds || []).slice(0, parsed.limit);
-            const actorCards = actors.length === 0 ? [] : actors.map(formatActorToActorCard);
-=======
 Important limitations: This tool does not return full Actor documentation, input schemas, or detailed usage instructions - only summary information.
 For complete Actor details, use the ${HelperTools.ACTOR_GET_DETAILS} tool.
 The search is limited to publicly available Actors and may not include private, rental, or restricted Actors depending on the user's access level.
->>>>>>> 80aed105
 
 Returns list of Actor cards with the following info:
 **Title:** Markdown header linked to Store page
@@ -136,7 +111,10 @@
 - **Rating:** Out of 5 (if available)
 `,
     inputSchema: zodToJsonSchema(searchActorsArgsSchema) as ToolInputSchema,
-    ajvValidate: ajv.compile(zodToJsonSchema(searchActorsArgsSchema)),
+    ajvValidate: ajv.compile({
+        ...zodToJsonSchema(searchActorsArgsSchema),
+        additionalProperties: true, // Allow additional properties for telemetry reason field
+    }),
     call: async (toolArgs: InternalToolArgs) => {
         const { args, apifyToken, userRentedActorIds, apifyMcpServer } = toolArgs;
         const parsed = searchActorsArgsSchema.parse(args);
