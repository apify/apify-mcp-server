--- conflicted
+++ resolved
@@ -112,19 +112,15 @@
 - **Rating:** Out of 5 (if available)
 `,
     inputSchema: zodToJsonSchema(searchActorsArgsSchema) as ToolInputSchema,
-<<<<<<< HEAD
     ajvValidate: ajv.compile({
         ...zodToJsonSchema(searchActorsArgsSchema),
         additionalProperties: true, // Allow additional properties for telemetry reason field
     }),
-=======
-    ajvValidate: ajv.compile(zodToJsonSchema(searchActorsArgsSchema)),
     annotations: {
         title: 'Search Actors',
         readOnlyHint: true,
         openWorldHint: false,
     },
->>>>>>> 02343eda
     call: async (toolArgs: InternalToolArgs) => {
         const { args, apifyToken, userRentedActorIds, apifyMcpServer } = toolArgs;
         const parsed = searchActorsArgsSchema.parse(args);
