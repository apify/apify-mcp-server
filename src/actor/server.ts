/*
 * Express server implementation used for standby Actor mode.
 */

import { randomUUID } from 'node:crypto';

import { SSEServerTransport } from '@modelcontextprotocol/sdk/server/sse.js';
import { StreamableHTTPServerTransport } from '@modelcontextprotocol/sdk/server/streamableHttp.js';
import type { Request, Response } from 'express';
import express from 'express';

import log from '@apify/log';

import { ActorsMcpServer } from '../mcp/server.js';
import { parseInputParamsFromUrl } from '../mcp/utils.js';
import { getHelpMessage, HEADER_READINESS_PROBE, Routes, TransportType } from './const.js';
import { getActorRunData } from './utils.js';

export function createExpressApp(
    host: string,
): express.Express {
    const app = express();
    const mcpServers: { [sessionId: string]: ActorsMcpServer } = {};
    const transportsSSE: { [sessionId: string]: SSEServerTransport } = {};
    const transports: { [sessionId: string]: StreamableHTTPServerTransport } = {};

    function respondWithError(res: Response, error: unknown, logMessage: string, statusCode = 500) {
        log.error('Error in request', { logMessage, error });
        if (!res.headersSent) {
            res.status(statusCode).json({
                jsonrpc: '2.0',
                error: {
                    code: statusCode === 500 ? -32603 : -32000,
                    message: statusCode === 500 ? 'Internal server error' : 'Bad Request',
                },
                id: null,
            });
        }
    }

    app.get(Routes.ROOT, async (req: Request, res: Response) => {
        if (req.headers && req.get(HEADER_READINESS_PROBE) !== undefined) {
            log.debug('Received readiness probe');
            res.status(200).json({ message: 'Server is ready' }).end();
            return;
        }
        try {
            log.info('MCP API', {
                mth: req.method,
                rt: Routes.ROOT,
                tr: TransportType.HTTP,
            });
            res.setHeader('Content-Type', 'text/event-stream');
            res.setHeader('Cache-Control', 'no-cache');
            res.setHeader('Connection', 'keep-alive');
            res.status(200).json({ message: `Actor is using Model Context Protocol. ${getHelpMessage(host)}`, data: getActorRunData() }).end();
        } catch (error) {
            respondWithError(res, error, `Error in GET ${Routes.ROOT}`);
        }
    });

    app.head(Routes.ROOT, (_req: Request, res: Response) => {
        res.status(200).end();
    });

    app.get(Routes.SSE, async (req: Request, res: Response) => {
        try {
<<<<<<< HEAD
            log.info(`Received GET message at: ${Routes.SSE}`);
            const input = parseInputParamsFromUrl(req.url);
            const mcpServer = new ActorsMcpServer(input, false);
=======
            log.info('MCP API', {
                mth: req.method,
                rt: Routes.SSE,
                tr: TransportType.SSE,
            });
            const mcpServer = new ActorsMcpServer(mcpServerOptions, false);
>>>>>>> 2bd1ad74
            const transport = new SSEServerTransport(Routes.MESSAGE, res);

            // Load MCP server tools
            const apifyToken = process.env.APIFY_TOKEN as string;
            if (input.actors || input.enableAddingActors || input.tools) {
                log.debug('Loading tools from URL', { sessionId: transport.sessionId, tr: TransportType.SSE });
                await mcpServer.loadToolsFromUrl(req.url, apifyToken);
            }
            // Load default tools if no actors are specified
            if (!input.actors) {
                log.debug('Loading default tools', { sessionId: transport.sessionId, tr: TransportType.SSE });
                await mcpServer.loadDefaultActors(apifyToken);
            }

            transportsSSE[transport.sessionId] = transport;
            mcpServers[transport.sessionId] = mcpServer;
            await mcpServer.connect(transport);

            res.on('close', () => {
                log.info('Connection closed, cleaning up', {
                    sessionId: transport.sessionId,
                });
                delete transportsSSE[transport.sessionId];
                delete mcpServers[transport.sessionId];
            });
        } catch (error) {
            respondWithError(res, error, `Error in GET ${Routes.SSE}`);
        }
    });

    app.post(Routes.MESSAGE, async (req: Request, res: Response) => {
        try {
            log.info('MCP API', {
                mth: req.method,
                rt: Routes.MESSAGE,
                tr: TransportType.HTTP,
            });
            const sessionId = new URL(req.url, `http://${req.headers.host}`).searchParams.get('sessionId');
            if (!sessionId) {
                log.error('No session ID provided in POST request');
                res.status(400).json({
                    jsonrpc: '2.0',
                    error: {
                        code: -32000,
                        message: 'Bad Request: No session ID provided',
                    },
                    id: null,
                });
                return;
            }
            const transport = transportsSSE[sessionId];
            if (transport) {
                await transport.handlePostMessage(req, res);
            } else {
                log.error('Server is not connected to the client.');
                res.status(400).json({
                    jsonrpc: '2.0',
                    error: {
                        code: -32000,
                        message: 'Bad Request: Server is not connected to the client. '
                        + 'Connect to the server with GET request to /sse endpoint',
                    },
                    id: null,
                });
            }
        } catch (error) {
            respondWithError(res, error, `Error in POST ${Routes.MESSAGE}`);
        }
    });

    // express.json() middleware to parse JSON bodies.
    // It must be used before the POST /mcp route but after the GET /sse route :shrug:
    app.use(express.json());
    app.post(Routes.MCP, async (req: Request, res: Response) => {
        log.info('Received MCP request:', req.body);
        try {
            // Check for existing session ID
            const sessionId = req.headers['mcp-session-id'] as string | undefined;
            let transport: StreamableHTTPServerTransport;

            if (sessionId && transports[sessionId]) {
            // Reuse existing transport
                transport = transports[sessionId];
            } else if (!sessionId && isInitializeRequest(req.body)) {
            // New initialization request - use JSON response mode
                transport = new StreamableHTTPServerTransport({
                    sessionIdGenerator: () => randomUUID(),
                    enableJsonResponse: false, // Use SSE response mode
                });
                const input = parseInputParamsFromUrl(req.url);
                const mcpServer = new ActorsMcpServer(input, false);

                // Load MCP server tools
                const apifyToken = process.env.APIFY_TOKEN as string;
                if (input.actors || input.enableAddingActors || input.tools) {
                    log.debug('Loading tools from URL', { sessionId: transport.sessionId, tr: TransportType.HTTP });
                    await mcpServer.loadToolsFromUrl(req.url, apifyToken);
                }
                // Load default tools if no actors are specified
                if (!input.actors) {
                    log.debug('Loading default tools', { sessionId: transport.sessionId, tr: TransportType.HTTP });
                    await mcpServer.loadDefaultActors(apifyToken);
                }

                // Connect the transport to the MCP server BEFORE handling the request
                await mcpServer.connect(transport);

                // After handling the request, if we get a session ID back, store the transport
                await transport.handleRequest(req, res, req.body);

                // Store the transport by session ID for future requests
                if (transport.sessionId) {
                    transports[transport.sessionId] = transport;
                    mcpServers[transport.sessionId] = mcpServer;
                }
                return; // Already handled
            } else {
            // Invalid request - no session ID or not initialization request
                res.status(400).json({
                    jsonrpc: '2.0',
                    error: {
                        code: -32000,
                        message: 'Bad Request: No valid session ID provided or not initialization request',
                    },
                    id: null,
                });
                return;
            }

            // Handle the request with existing transport - no need to reconnect
            await transport.handleRequest(req, res, req.body);
        } catch (error) {
            respondWithError(res, error, 'Error handling MCP request');
        }
    });

    // Handle GET requests for SSE streams according to spec
    app.get(Routes.MCP, async (_req: Request, res: Response) => {
        // We don't support GET requests for this server
        // The spec requires returning 405 Method Not Allowed in this case
        res.status(405).set('Allow', 'POST').send('Method Not Allowed');
    });

    app.delete(Routes.MCP, async (req: Request, res: Response) => {
        const sessionId = req.headers['mcp-session-id'] as string | undefined;

        const transport = transports[sessionId || ''] as StreamableHTTPServerTransport | undefined;
        if (transport) {
            log.info('MCP API', {
                mth: req.method,
                rt: Routes.MESSAGE,
                tr: TransportType.HTTP,
                sessionId,
            });
            await transport.handleRequest(req, res, req.body);
            return;
        }

        log.error('Session not found', { sessionId });
        res.status(400).send('Bad Request: Session not found').end();
    });

    // Catch-all for undefined routes
    app.use((req: Request, res: Response) => {
        res.status(404).json({ message: `There is nothing at route ${req.method} ${req.originalUrl}. ${getHelpMessage(host)}` }).end();
    });

    return app;
}

// Helper function to detect initialize requests
function isInitializeRequest(body: unknown): boolean {
    if (Array.isArray(body)) {
        return body.some((msg) => typeof msg === 'object' && msg !== null && 'method' in msg && msg.method === 'initialize');
    }
    return typeof body === 'object' && body !== null && 'method' in body && body.method === 'initialize';
}<|MERGE_RESOLUTION|>--- conflicted
+++ resolved
@@ -65,18 +65,13 @@
 
     app.get(Routes.SSE, async (req: Request, res: Response) => {
         try {
-<<<<<<< HEAD
-            log.info(`Received GET message at: ${Routes.SSE}`);
+            log.info('MCP API', {
+                mth: req.method,
+                rt: Routes.SSE,
+                tr: TransportType.SSE,
+            });
             const input = parseInputParamsFromUrl(req.url);
             const mcpServer = new ActorsMcpServer(input, false);
-=======
-            log.info('MCP API', {
-                mth: req.method,
-                rt: Routes.SSE,
-                tr: TransportType.SSE,
-            });
-            const mcpServer = new ActorsMcpServer(mcpServerOptions, false);
->>>>>>> 2bd1ad74
             const transport = new SSEServerTransport(Routes.MESSAGE, res);
 
             // Load MCP server tools
