--- conflicted
+++ resolved
@@ -371,11 +371,9 @@
      * instead of APIFY_TOKEN environment variable, so it can be passed to the server
      */
     token?: string;
-<<<<<<< HEAD
-};
-=======
 }
-export interface StructuredActorCard {
+
+export type StructuredActorCard = {
     title?: string;
     url: string;
     fullName: string;
@@ -396,5 +394,4 @@
     rating?: number;
     modifiedAt?: string;
     isDeprecated: boolean;
-}
->>>>>>> a5347896
+}