import type { ToolStatus } from '../types.js';

/**
 * Helper to build a response for MCP from an array of text strings.
 * @param options - Object containing response configuration
 * @param options.texts - Array of text strings to include in the response
<<<<<<< HEAD
 * @param options.isError - Optional flag to mark the response as an error (default: false)
 * @param options.structuredContent - Optional structured content of unknown type
 */
export function buildMCPResponse(options: { texts: string[]; isError?: boolean; structuredContent?: unknown }) {
    const { texts, isError = false, structuredContent } = options;
    return {
=======
 * @param options.isError - Optional flag to mark the response as an error (default: false).
 *                          This must remain MCP compliant: true for any tool-level error.
 * @param options.toolStatus - Optional internal tool status used for telemetry. When provided,
 *                             it will be attached as `_toolStatus` so the server can read it
 *                             and strip it before sending the response to the MCP client.
 */
export function buildMCPResponse(options: {
    texts: string[];
    isError?: boolean;
    toolStatus?: ToolStatus;
}) {
    const {
        texts,
        isError = false,
        toolStatus,
    } = options;

    const response: {
        content: { type: 'text'; text: string }[];
        isError: boolean;
        internalToolStatus?: ToolStatus;
    } = {
>>>>>>> f3a23a2f
        content: texts.map((text) => ({ type: 'text', text })),
        isError,
        structuredContent,
    };

    // Attach internal tool status for telemetry; server will read and strip it
    if (toolStatus) {
        response.internalToolStatus = toolStatus;
    }
    return response;
}<|MERGE_RESOLUTION|>--- conflicted
+++ resolved
@@ -4,45 +4,46 @@
  * Helper to build a response for MCP from an array of text strings.
  * @param options - Object containing response configuration
  * @param options.texts - Array of text strings to include in the response
-<<<<<<< HEAD
- * @param options.isError - Optional flag to mark the response as an error (default: false)
- * @param options.structuredContent - Optional structured content of unknown type
- */
-export function buildMCPResponse(options: { texts: string[]; isError?: boolean; structuredContent?: unknown }) {
-    const { texts, isError = false, structuredContent } = options;
-    return {
-=======
  * @param options.isError - Optional flag to mark the response as an error (default: false).
  *                          This must remain MCP compliant: true for any tool-level error.
  * @param options.toolStatus - Optional internal tool status used for telemetry. When provided,
  *                             it will be attached as `_toolStatus` so the server can read it
  *                             and strip it before sending the response to the MCP client.
+ * @param options.structuredContent - Optional structured content of unknown type
  */
+
 export function buildMCPResponse(options: {
     texts: string[];
     isError?: boolean;
     toolStatus?: ToolStatus;
+    structuredContent?: unknown;
 }) {
     const {
         texts,
         isError = false,
         toolStatus,
+        structuredContent,
     } = options;
 
     const response: {
         content: { type: 'text'; text: string }[];
         isError: boolean;
         internalToolStatus?: ToolStatus;
+        structuredContent?: unknown;
     } = {
->>>>>>> f3a23a2f
         content: texts.map((text) => ({ type: 'text', text })),
         isError,
-        structuredContent,
     };
 
     // Attach internal tool status for telemetry; server will read and strip it
     if (toolStatus) {
         response.internalToolStatus = toolStatus;
     }
+
+    // Add structured content if provided
+    if (structuredContent !== undefined) {
+        response.structuredContent = structuredContent;
+    }
+
     return response;
 }