#!/usr/bin/env node
/**
 * This script initializes and starts the Apify MCP server using the Stdio transport.
 *
 * Usage:
 *   node <script_name> --actors=<actor1,actor2,...>
 *
 * Command-line arguments:
 *   --actors - A comma-separated list of Actor full names to add to the server.
 *
 * Example:
 *   node stdio.js --actors=apify/google-search-scraper,apify/instagram-scraper
 */

import { StdioServerTransport } from '@modelcontextprotocol/sdk/server/stdio.js';
import minimist from 'minimist';

import log from '@apify/log';

import { defaults } from './const.js';
<<<<<<< HEAD
import { ActorsMcpServer } from './mcp/server.js';
import { addTool, removeTool, getActorsAsTools } from './tools/index.js';
=======
import { ActorsMcpServer } from './mcp-server.js';
import { addTool, getActorsAsTools, removeTool } from './tools/index.js';
>>>>>>> b538c044

// Configure logging, set to ERROR
log.setLevel(log.LEVELS.ERROR);

// Parse command line arguments
const { actors = '', enableActorAutoLoading = false } = minimist(process.argv.slice(2));
const actorList = actors ? actors.split(',').map((a: string) => a.trim()) : [];

// Validate environment
if (!process.env.APIFY_TOKEN) {
    log.error('APIFY_TOKEN is required but not set in the environment variables.');
    process.exit(1);
}

async function main() {
    const mcpServer = new ActorsMcpServer();
    // Initialize tools
    const tools = await getActorsAsTools(actorList.length ? actorList : defaults.actors, process.env.APIFY_TOKEN as string);
    if (enableActorAutoLoading) {
        tools.push(addTool, removeTool);
    }
    mcpServer.updateTools(tools);

    // Start server
    const transport = new StdioServerTransport();
    await mcpServer.connect(transport);
}

main().catch((error) => {
    log.error('Server error:', error);
    process.exit(1);
});<|MERGE_RESOLUTION|>--- conflicted
+++ resolved
@@ -18,13 +18,8 @@
 import log from '@apify/log';
 
 import { defaults } from './const.js';
-<<<<<<< HEAD
 import { ActorsMcpServer } from './mcp/server.js';
-import { addTool, removeTool, getActorsAsTools } from './tools/index.js';
-=======
-import { ActorsMcpServer } from './mcp-server.js';
 import { addTool, getActorsAsTools, removeTool } from './tools/index.js';
->>>>>>> b538c044
 
 // Configure logging, set to ERROR
 log.setLevel(log.LEVELS.ERROR);
