#!/usr/bin/env node
/**
 * This script initializes and starts the Apify MCP server using the Stdio transport.
 *
 * Usage:
 *   node <script_name> --actors=<actor1,actor2,...>
 *
 * Command-line arguments:
 *   --actors - A comma-separated list of Actor full names to add to the server.
 *   --help - Display help information
 *
 * Example:
 *   node stdio.js --actors=apify/google-search-scraper,apify/instagram-scraper
 */

import { StdioServerTransport } from '@modelcontextprotocol/sdk/server/stdio.js';
import yargs from 'yargs';
// Had to ignore the eslint import extension error for the yargs package.
// Using .js or /index.js didn't resolve it due to the @types package issues.
// eslint-disable-next-line import/extensions
import { hideBin } from 'yargs/helpers';

import log from '@apify/log';

import { ActorsMcpServer } from './mcp/server.js';
import { toolCategories } from './tools/index.js';
import type { Input, ServerConfigCli, ToolCategory } from './types.js';
import { loadToolsFromInput } from './utils/tools-loader.js';

// Configure logging, set to ERROR
log.setLevel(log.LEVELS.ERROR);

// Parse command line arguments using yargs
const argv = yargs(hideBin(process.argv))
    .usage('Usage: $0 [options]')
    .env()
    .option('actors', {
        type: 'string',
        describe: 'Comma-separated list of Actor full names to add to the server. Can also be set via ACTORS environment variable.',
        example: 'apify/google-search-scraper,apify/instagram-scraper',
    })
    .option('enable-adding-actors', {
        type: 'boolean',
        default: true,
        describe: 'Enable dynamically adding Actors as tools based on user requests. Can also be set via ENABLE_ADDING_ACTORS environment variable.',
    })
    .option('enableActorAutoLoading', {
        type: 'boolean',
        default: true,
        hidden: true,
        describe: 'Deprecated: use enable-adding-actors instead.',
    })
    .options('tools', {
        type: 'string',
        describe: `Comma-separated list of specific tool categories to enable. Can also be set via TOOLS environment variable.

Available choices: ${Object.keys(toolCategories).join(', ')}

Tool categories are as follows:
- docs: Search and fetch Apify documentation tools.
- runs: Get Actor runs list, run details, and logs from a specific Actor run.
- storage: Access datasets, key-value stores, and their records.
- preview: Experimental tools in preview mode.

Note: Tools that enable you to search Actors from the Apify Store and get their details are always enabled by default.
`,
        example: 'docs,runs,storage',
    })
    .help('help')
    .alias('h', 'help')
    .version(false)
    .epilogue(
        'To connect, set your MCP client server command to `npx @apify/actors-mcp-server`'
        + ' and set the environment variable `APIFY_TOKEN` to your Apify API token.\n',
    )
<<<<<<< HEAD
    .epilogue('For more information, visit https://mcp.apify.com or https://github.com/apify/actors-mcp-server')
    .parseSync() as ServerConfigCli;
=======
    .epilogue('For more information, visit https://mcp.apify.com or https://github.com/apify/apify-mcp-server')
    .parseSync() as CliArgs;
>>>>>>> 6216fa40

const enableAddingActors = argv.enableAddingActors && argv.enableActorAutoLoading;
const actors = argv.actors as string || '';
const actorList = actors ? actors.split(',').map((a: string) => a.trim()) : [];
// Keys of the tool categories to enable
const toolCategoryKeys = argv.tools ? argv.tools.split(',').map((t: string) => t.trim()) : [];

// Propagate log.error to console.error for easier debugging
const originalError = log.error.bind(log);
log.error = (...args: Parameters<typeof log.error>) => {
    originalError(...args);
    // eslint-disable-next-line no-console
    console.error(...args);
};

// Validate environment
if (!process.env.APIFY_TOKEN) {
    log.error('APIFY_TOKEN is required but not set in the environment variables.');
    process.exit(1);
}

async function main() {
    const mcpServer = new ActorsMcpServer({ enableAddingActors, enableDefaultActors: false });

    // Create an Input object from CLI arguments
    const input: Input = {
        actors: actorList.length ? actorList : [],
        enableAddingActors,
        tools: toolCategoryKeys as ToolCategory[],
    };

    // Use the shared tools loading logic
    const tools = await loadToolsFromInput(input, process.env.APIFY_TOKEN as string, actorList.length === 0);

    mcpServer.upsertTools(tools);

    // Start server
    const transport = new StdioServerTransport();
    await mcpServer.connect(transport);
}

main().catch((error) => {
    log.error('Server error', { error });
    process.exit(1);
});<|MERGE_RESOLUTION|>--- conflicted
+++ resolved
@@ -73,13 +73,8 @@
         'To connect, set your MCP client server command to `npx @apify/actors-mcp-server`'
         + ' and set the environment variable `APIFY_TOKEN` to your Apify API token.\n',
     )
-<<<<<<< HEAD
-    .epilogue('For more information, visit https://mcp.apify.com or https://github.com/apify/actors-mcp-server')
-    .parseSync() as ServerConfigCli;
-=======
     .epilogue('For more information, visit https://mcp.apify.com or https://github.com/apify/apify-mcp-server')
     .parseSync() as CliArgs;
->>>>>>> 6216fa40
 
 const enableAddingActors = argv.enableAddingActors && argv.enableActorAutoLoading;
 const actors = argv.actors as string || '';
