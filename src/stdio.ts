#!/usr/bin/env node
/**
 * This script initializes and starts the Apify MCP server using the Stdio transport.
 *
 * Usage:
 *   node <script_name> --actors=<actor1,actor2,...>
 *
 * Command-line arguments:
 *   --actors - A comma-separated list of Actor full names to add to the server.
 *   --help - Display help information
 *
 * Example:
 *   node stdio.js --actors=apify/google-search-scraper,apify/instagram-scraper
 */

import { StdioServerTransport } from '@modelcontextprotocol/sdk/server/stdio.js';
import yargs from 'yargs';
// Had to ignore the eslint import extension error for the yargs package.
// Using .js or /index.js didn't resolve it due to the @types package issues.
// eslint-disable-next-line import/extensions
import { hideBin } from 'yargs/helpers';

import log from '@apify/log';

import { processInput } from './input.js';
import { ActorsMcpServer } from './mcp/server.js';
import type { Input, ToolSelector } from './types.js';
import { loadToolsFromInput } from './utils/tools-loader.js';

// Keeping this interface here and not types.ts since
// it is only relevant to the CLI/STDIO transport in this file
/**
 * Interface for command line arguments
 */
interface CliArgs {
    actors?: string;
    enableAddingActors: boolean;
    /** @deprecated */
    enableActorAutoLoading: boolean;
    /** Tool categories to include */
    tools?: string;
}

// Configure logging, set to ERROR
log.setLevel(log.LEVELS.ERROR);

// Parse command line arguments using yargs
const argv = yargs(hideBin(process.argv))
    .wrap(null) // Disable automatic wrapping to avoid issues with long lines and links
    .usage('Usage: $0 [options]')
    .env()
    .option('actors', {
        type: 'string',
<<<<<<< HEAD
        describe: `Comma-separated list of Actor full names to add to the server.
Deprecated: use tools instead.`,
=======
        describe: 'Comma-separated list of Actor full names to add to the server. Can also be set via ACTORS environment variable.',
>>>>>>> 6216fa40
        example: 'apify/google-search-scraper,apify/instagram-scraper',
    })
    .option('enable-adding-actors', {
        type: 'boolean',
<<<<<<< HEAD
        default: false,
        describe: `Enable dynamically adding Actors as tools based on user requests.
Deprecated: use tools experimental category instead.`,
=======
        default: true,
        describe: 'Enable dynamically adding Actors as tools based on user requests. Can also be set via ENABLE_ADDING_ACTORS environment variable.',
>>>>>>> 6216fa40
    })
    .option('enableActorAutoLoading', {
        type: 'boolean',
        default: false,
        hidden: true,
        describe: 'Deprecated: use enable-adding-actors instead.',
    })
    .options('tools', {
        type: 'string',
<<<<<<< HEAD
        describe: `Comma-separated list of tools to enable. Can be either a tool category, a specific tool, or an Apify Actor. For example: --tools actors,docs,apify/rag-web-browser.
=======
        describe: `Comma-separated list of specific tool categories to enable. Can also be set via TOOLS environment variable.
>>>>>>> 6216fa40

For more details visit https://mcp.apify.com`,
        example: 'actors,docs,apify/rag-web-browser',
    })
    .help('help')
    .alias('h', 'help')
    .version(false)
    .epilogue(
        'To connect, set your MCP client server command to `npx @apify/actors-mcp-server`'
        + ' and set the environment variable `APIFY_TOKEN` to your Apify API token.\n',
    )
    .epilogue('For more information, visit https://mcp.apify.com or https://github.com/apify/apify-mcp-server')
    .parseSync() as CliArgs;

// Respect either the new flag or the deprecated one
const enableAddingActors = Boolean(argv.enableAddingActors || argv.enableActorAutoLoading);
// Split actors argument, trim whitespace, and filter out empty strings
const actorList = argv.actors !== undefined
    ? argv.actors.split(',').map((a: string) => a.trim()).filter((a: string) => a.length > 0)
    : undefined;
// Split tools argument, trim whitespace, and filter out empty strings
const toolCategoryKeys = argv.tools !== undefined
    ? argv.tools.split(',').map((t: string) => t.trim()).filter((t: string) => t.length > 0)
    : undefined;

// Propagate log.error to console.error for easier debugging
const originalError = log.error.bind(log);
log.error = (...args: Parameters<typeof log.error>) => {
    originalError(...args);
    // eslint-disable-next-line no-console
    console.error(...args);
};

// Validate environment
if (!process.env.APIFY_TOKEN) {
    log.error('APIFY_TOKEN is required but not set in the environment variables.');
    process.exit(1);
}

async function main() {
    const mcpServer = new ActorsMcpServer();

    // Create an Input object from CLI arguments
    const input: Input = {
        actors: actorList,
        enableAddingActors,
        tools: toolCategoryKeys as ToolSelector[],
    };

    // Normalize (merges actors into tools for backward compatibility)
    const normalized = processInput(input);

    // Use the shared tools loading logic
    const tools = await loadToolsFromInput(normalized, process.env.APIFY_TOKEN as string);

    mcpServer.upsertTools(tools);

    // Start server
    const transport = new StdioServerTransport();
    await mcpServer.connect(transport);
}

main().catch((error) => {
    log.error('Server error', { error });
    process.exit(1);
});<|MERGE_RESOLUTION|>--- conflicted
+++ resolved
@@ -51,24 +51,14 @@
     .env()
     .option('actors', {
         type: 'string',
-<<<<<<< HEAD
-        describe: `Comma-separated list of Actor full names to add to the server.
-Deprecated: use tools instead.`,
-=======
         describe: 'Comma-separated list of Actor full names to add to the server. Can also be set via ACTORS environment variable.',
->>>>>>> 6216fa40
         example: 'apify/google-search-scraper,apify/instagram-scraper',
     })
     .option('enable-adding-actors', {
         type: 'boolean',
-<<<<<<< HEAD
         default: false,
-        describe: `Enable dynamically adding Actors as tools based on user requests.
+        describe: `Enable dynamically adding Actors as tools based on user requests. Can also be set via ENABLE_ADDING_ACTORS environment variable.
 Deprecated: use tools experimental category instead.`,
-=======
-        default: true,
-        describe: 'Enable dynamically adding Actors as tools based on user requests. Can also be set via ENABLE_ADDING_ACTORS environment variable.',
->>>>>>> 6216fa40
     })
     .option('enableActorAutoLoading', {
         type: 'boolean',
@@ -78,11 +68,7 @@
     })
     .options('tools', {
         type: 'string',
-<<<<<<< HEAD
-        describe: `Comma-separated list of tools to enable. Can be either a tool category, a specific tool, or an Apify Actor. For example: --tools actors,docs,apify/rag-web-browser.
-=======
-        describe: `Comma-separated list of specific tool categories to enable. Can also be set via TOOLS environment variable.
->>>>>>> 6216fa40
+        describe: `Comma-separated list of tools to enable. Can be either a tool category, a specific tool, or an Apify Actor. For example: --tools actors,docs,apify/rag-web-browser. Can also be set via TOOLS environment variable.
 
 For more details visit https://mcp.apify.com`,
         example: 'actors,docs,apify/rag-web-browser',
