--- conflicted
+++ resolved
@@ -44,19 +44,12 @@
         await Actor.fail('If you need to debug a specific Actor, please provide the debugActor and debugActorInput fields in the input');
     }
     const options = { memory: input.maxActorMemoryBytes } as ActorCallOptions;
-<<<<<<< HEAD
-    const { previewItems } = await callActorGetDataset(input.debugActor!, input.debugActorInput!, process.env.APIFY_TOKEN, options);
+    const callResult = await callActorGetDataset(input.debugActor!, input.debugActorInput!, process.env.APIFY_TOKEN, options);
 
-    await Actor.pushData(previewItems);
-    log.info('Pushed items to dataset', { itemCount: previewItems.length });
-=======
-    const result = await callActorGetDataset(input.debugActor!, input.debugActorInput!, process.env.APIFY_TOKEN, options);
-
-    if (result && result.items) {
-        await Actor.pushData(result.items);
-        log.info('Pushed items to dataset', { itemCount: result.items.count });
+    if (callResult && callResult.previewItems.length > 0) {
+        await Actor.pushData(callResult.previewItems);
+        log.info('Pushed items to dataset', { itemCount: callResult.previewItems.length });
     }
->>>>>>> 9fc9094f
     await Actor.exit();
 }
 
