{
  "actorSpecification": 1,
  "name": "apify-mcp-server",
  "title": "Model Context Protocol Server for Apify Actors",
  "description": "Implementation of a Model Context Protocol (MCP) Server for Apify Actors that enables AI applications (and AI agents) to interact with Apify Actors",
  "version": "0.1",
  "input": "./input_schema.json",
<<<<<<< HEAD
  "readme": "./ACTOR.md",
  "dockerfile": "./Dockerfile"
=======
  "dockerfile": "./Dockerfile",
  "webServerMcpPath": "/sse"
>>>>>>> 78ea177e
}<|MERGE_RESOLUTION|>--- conflicted
+++ resolved
@@ -5,11 +5,7 @@
   "description": "Implementation of a Model Context Protocol (MCP) Server for Apify Actors that enables AI applications (and AI agents) to interact with Apify Actors",
   "version": "0.1",
   "input": "./input_schema.json",
-<<<<<<< HEAD
   "readme": "./ACTOR.md",
-  "dockerfile": "./Dockerfile"
-=======
   "dockerfile": "./Dockerfile",
   "webServerMcpPath": "/sse"
->>>>>>> 78ea177e
 }